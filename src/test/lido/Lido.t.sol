// SPDX-License-Identifier: UNLICENSED
pragma solidity 0.8.10;

import 'forge-std/Test.sol';

import {IERC20} from "@openzeppelin/contracts/token/ERC20/IERC20.sol";

import {DefiBridgeProxy} from "./../../aztec/DefiBridgeProxy.sol";
import {RollupProcessor} from "./../../aztec/RollupProcessor.sol";

import {LidoBridge} from "./../../bridges/lido/LidoBridge.sol";
import {AztecTypes} from "./../../aztec/AztecTypes.sol";

contract LidoTest is Test {
    IERC20 private wstETH = IERC20(0x7f39C581F595B53c5cb19bD0b3f8dA6c935E2Ca0);

    error INVALID_CONFIGURATION();
    error INVALID_CALLER();
    error INVALID_INPUT();
    error INVALID_OUTPUT();
    error INVALID_WRAP_RETURN_VALUE();
    error INVALID_UNWRAP_RETURN_VALUE();
    error ASYNC_DISABLED();

    event DefiBridgeProcessed(
        uint256 indexed bridgeId,
        uint256 indexed nonce,
        uint256 totalInputValue,
        uint256 totalOutputValueA,
        uint256 totalOutputValueB,
        bool result,
        bytes errorReason
    );

    DefiBridgeProxy private defiBridgeProxy;
    RollupProcessor private rollupProcessor;

    LidoBridge private bridge;

    AztecTypes.AztecAsset private empty;
    AztecTypes.AztecAsset private ethAsset =
        AztecTypes.AztecAsset({id: 1, erc20Address: address(0), assetType: AztecTypes.AztecAssetType.ETH});
    AztecTypes.AztecAsset private wstETHAsset =
        AztecTypes.AztecAsset({id: 2, erc20Address: address(wstETH), assetType: AztecTypes.AztecAssetType.ERC20});

    function _aztecPreSetup() internal {
        defiBridgeProxy = new DefiBridgeProxy();
        rollupProcessor = new RollupProcessor(address(defiBridgeProxy));
    }

    function setUp() public {
        _aztecPreSetup();
        bridge = new LidoBridge(address(rollupProcessor), address(rollupProcessor));
    }

    function testErrorCodes() public {
        // TODO: INVALID_CONFIGURATION test
        // vm.expectRevert(INVALID_CONFIGURATION());

        vm.expectRevert(INVALID_CALLER.selector);
        bridge.convert(
            empty,
            empty,
            empty,
            empty,
            0,
            0,
            0,
            address(0)
        );

        vm.startPrank(address(rollupProcessor));
        
        vm.expectRevert(INVALID_INPUT.selector);
        bridge.convert(
            empty,
            empty,
            empty,
            empty,
            0,
            0,
            0,
            address(0)
        );

        vm.expectRevert(INVALID_OUTPUT.selector);
        bridge.convert(
            ethAsset,
            empty,
            empty,
            empty,
            0,
            0,
            0,
            address(0)
        );

        vm.expectRevert(INVALID_OUTPUT.selector);
        bridge.convert(
            wstETHAsset,
            empty,
            empty,
            empty,
            0,
            0,
            0,
            address(0)
        );
        
        vm.expectRevert(ASYNC_DISABLED.selector);
        bridge.finalise(
            wstETHAsset,
            empty,
            empty,
            empty,
            0,
            0
        );

        vm.stopPrank();
    }

    function testLidoBridge() public {
        validateLidoBridge(100e18, 50e18);
        validateLidoBridge(50000e18, 40000e18);
    }

    function testLidoDepositAll(uint128 _depositAmount) public {
        uint256 depositAmount = bound(_depositAmount, 1000, 10000 ether);
        validateLidoBridge(depositAmount, depositAmount);
    }

    function testLidoDepositPartial(uint128 _balance) public {
        uint256 balance = bound(_balance, 1000, 10000 ether);
        validateLidoBridge(balance, balance / 2);
    }

    function testMultipleDeposits(uint80 _a, uint80 _b) public {
        uint256 a = bound(_a, 1000, 10000 ether);
        uint256 b = bound(_b, 1000, 10000 ether);

        vm.deal(address(rollupProcessor), uint256(a) + b);

        // Convert ETH to wstETH
        validateETHToWstETH(a);
        validateETHToWstETH(b);
    }

    function testDepositThenPartialWithdraw(uint80 _a) public {
        uint256 a = bound(_a, 1000, 10000 ether);
        vm.deal(address(rollupProcessor), a);

        validateETHToWstETH(a);

        validateWstETHToETH(wstETH.balanceOf(address(rollupProcessor)) / 2);
    }

    /**
        Testing flow:
        1. Send ETH to bridge
        2. Get back wstETH
        3. Send wstETH to bridge
        4. Get back ETH
     */
    function validateLidoBridge(uint256 balance, uint256 depositAmount) public {
        // Send ETH to bridge

        vm.deal(address(rollupProcessor), balance);

        // Convert ETH to wstETH
<<<<<<< HEAD
        validateETHToWstETH(depositAmount);
        
=======
        validateETHToWstETH(balance, depositAmount);

>>>>>>> 132b1475
        // convert wstETH back to ETH using the same bridge
        validateWstETHToETH(wstETH.balanceOf(address(rollupProcessor)));
    }

    function validateWstETHToETH(uint256 depositAmount) public {
        uint256 beforeETHBalance = address(rollupProcessor).balance;
<<<<<<< HEAD
        uint256 beforeWstEthBalance = wstETH.balanceOf(address(rollupProcessor));

        (
            uint256 outputValueA,
            uint256 outputValueB,
            bool isAsync
        ) = rollupProcessor.convert(
=======

        (uint256 outputValueA, uint256 outputValueB, bool isAsync) = rollupProcessor.convert(
>>>>>>> 132b1475
            address(bridge),
            wstETHAsset,
            empty,
            ethAsset,
            empty,
            depositAmount,
            2,
            0
        );

        uint256 afterETHBalance = address(rollupProcessor).balance;
        uint256 afterWstETHBalance = wstETH.balanceOf(address(rollupProcessor));

        emit log_named_uint("After Exit ETH Balance ", afterETHBalance);
        emit log_named_uint("After Exit WstETH Balance", afterWstETHBalance);

        assertFalse(isAsync, 'Async interaction');
        assertEq(outputValueB, 0, 'OutputValueB not 0');
        assertGt(outputValueA, 0, 'No Eth received');
        assertEq(afterETHBalance, beforeETHBalance + outputValueA, 'ETH balance not maching');
        assertEq(afterWstETHBalance, beforeWstEthBalance - depositAmount, 'WST ETH balance not matching');
    }

    function validateETHToWstETH(uint256 depositAmount) public {
        uint256 beforeETHBalance = address(rollupProcessor).balance;
        uint256 beforeWstETHBalance = wstETH.balanceOf(address(rollupProcessor));

        emit log_named_uint("Before ETH Balance", beforeETHBalance);
        emit log_named_uint("Before WstETHBalance", beforeWstETHBalance);

        (uint256 outputValueA, uint256 outputValueB, bool isAsync) = rollupProcessor.convert(
            address(bridge),
            ethAsset,
            empty,
            wstETHAsset,
            empty,
            depositAmount,
            1,
            0
        );

        uint256 afterETHBalance = address(rollupProcessor).balance;
        uint256 afterWstETHBalance = wstETH.balanceOf(address(rollupProcessor));

        emit log_named_uint("After ETH Balance", afterETHBalance);
        emit log_named_uint("After WstETHBalance", afterWstETHBalance);

        assertFalse(isAsync, 'Async interaction');
        assertEq(outputValueB, 0, 'OutputValueB not 0');
        assertEq(afterETHBalance, beforeETHBalance - depositAmount, 'ETH balance not matching');
        assertGt(outputValueA, 0, 'No WST ETH received');
        assertEq(afterWstETHBalance, beforeWstETHBalance + outputValueA, 'WST ETH balance not matching');
    }
}<|MERGE_RESOLUTION|>--- conflicted
+++ resolved
@@ -168,20 +168,14 @@
         vm.deal(address(rollupProcessor), balance);
 
         // Convert ETH to wstETH
-<<<<<<< HEAD
         validateETHToWstETH(depositAmount);
         
-=======
-        validateETHToWstETH(balance, depositAmount);
-
->>>>>>> 132b1475
         // convert wstETH back to ETH using the same bridge
         validateWstETHToETH(wstETH.balanceOf(address(rollupProcessor)));
     }
 
     function validateWstETHToETH(uint256 depositAmount) public {
         uint256 beforeETHBalance = address(rollupProcessor).balance;
-<<<<<<< HEAD
         uint256 beforeWstEthBalance = wstETH.balanceOf(address(rollupProcessor));
 
         (
@@ -189,10 +183,6 @@
             uint256 outputValueB,
             bool isAsync
         ) = rollupProcessor.convert(
-=======
-
-        (uint256 outputValueA, uint256 outputValueB, bool isAsync) = rollupProcessor.convert(
->>>>>>> 132b1475
             address(bridge),
             wstETHAsset,
             empty,
