// SPDX-License-Identifier: UNLICENSED
pragma solidity 0.8.10;

<<<<<<< HEAD
import {Vm} from '../../../lib/forge-std/src/Vm.sol';
=======
import "forge-std/Test.sol";
>>>>>>> ec5c1451

import {DefiBridgeProxy} from './../../aztec/DefiBridgeProxy.sol';
import {RollupProcessor} from './../../aztec/RollupProcessor.sol';

import {IERC20} from '@openzeppelin/contracts/token/ERC20/IERC20.sol';
import {ElementBridge} from '../../bridges/element/ElementBridge.sol';
import {ITranche} from '../../bridges/element/interfaces/ITranche.sol';
import {IPool} from '../../bridges/element/interfaces/IPool.sol';
import {IWrappedPosition} from '../../bridges/element/interfaces/IWrappedPosition.sol';
import {MockDeploymentValidator} from './MockDeploymentValidator.sol';

<<<<<<< HEAD
import {AztecTypes} from './../../aztec/AztecTypes.sol';
import '../../../lib/forge-std/src/stdlib.sol';

import '../../../lib/ds-test/src/test.sol';

import {console} from '../console.sol';

contract ElementTest is DSTest {
=======
import {AztecTypes} from "./../../aztec/AztecTypes.sol";

contract ElementTest is Test {
>>>>>>> ec5c1451
    using stdStorage for StdStorage;
    StdStorage stdStore;

    DefiBridgeProxy private defiBridgeProxy;
    RollupProcessor private rollupProcessor;
    MockDeploymentValidator private elementDeploymentValidator;

    ElementBridge private elementBridge;

    uint256[] private timestamps = [
        1640995200, //Jan 01 2022
        1643673600, //Feb 01 2022
        1644601070,
        1646092800, //Mar 01 2022
        1648771200, //Apr 01 2022
        1651275535, // max expiry
        1651363200 //May 01 2022
    ];

    uint256[] private expiries = [
        1643382446,
        1643382460,
        1643382476,
        1643382514,
        1644601070,
        //1644604852, commented out becuase these tranches are not used
        1650025565,
        1651240496,
        1651247155,
        //1651264326,
        1651265241,
        1651267340,
        1651275535
    ];

    IERC20 private constant DAI = IERC20(0x6B175474E89094C44Da98b954EedeAC495271d0F);
    address private balancer = 0xBA12222222228d8Ba445958a75a0704d566BF2C8;
    bytes32 private byteCodeHash = 0xf481a073666136ab1f5e93b296e84df58092065256d0db23b2d22b62c68e978d;
    address private trancheFactoryAddress = 0x62F161BF3692E4015BefB05A03a94A40f520d1c0;

    struct TrancheConfig {
        string asset;
        address trancheAddress;
        address poolAddress;
        uint64 expiry;
    }

    struct Interaction {
        TrancheConfig tranche;
        uint256 depositAmount;
        uint256 nonce;
        uint256 outputValue;
    }

    struct Balances {
        uint256 startingAsset;
        uint256 bridgeTranche;
        uint256 balancerAsset;
        uint256 balancerTranche;
    }

    mapping(string => TrancheConfig[]) trancheConfigs;
    mapping(string => IERC20) tokens;
    mapping(string => address) wrappedPositions;
    mapping(string => bytes4) balanceSelectors;
    mapping(string => uint256) quantities;

    mapping(address => uint256) totalReceiptByTranche;
    mapping(address => uint256) bridgeBalanceByTranche;

    string[] private assets;

    AztecTypes.AztecAsset emptyAsset;
    uint256 private numTranches = 0;

    int64 internal constant daiConvertGas = 237954;
    int64 internal constant usdcFinaliseGas = 224844;

    event LogConvert(uint256 indexed nonce, uint256 totalInputValue, int64 gasUsed);

    event LogFinalise(uint256 indexed nonce, bool success, string message, int64 gasUsed);

    event LogPoolAdded(address poolAddress, address wrappedPositionAddress, uint64 expiry);

    function hashAssetAndExpiry(address asset, uint64 expiry) public pure returns (uint256) {
        return uint256(keccak256(abi.encodePacked(asset, uint256(expiry))));
    }

    function _aztecPreSetup() internal {
        defiBridgeProxy = new DefiBridgeProxy();
        rollupProcessor = new RollupProcessor(address(defiBridgeProxy));
        elementDeploymentValidator = new MockDeploymentValidator();
    }

    function setUp() public {
        _aztecPreSetup();

        tokens['USDC'] = IERC20(0xA0b86991c6218b36c1d19D4a2e9Eb0cE3606eB48);
        tokens['WETH'] = IERC20(0xC02aaA39b223FE8D0A0e5C4F27eAD9083C756Cc2);
        tokens['DAI'] = IERC20(0x6B175474E89094C44Da98b954EedeAC495271d0F);
        tokens['LUSD3CRV-F'] = IERC20(0xEd279fDD11cA84bEef15AF5D39BB4d4bEE23F0cA);
        tokens['CRVTRICRYPTO'] = IERC20(0xcA3d75aC011BF5aD07a98d02f18225F9bD9A6BDF);
        tokens['STECRV'] = IERC20(0x06325440D014e39736583c165C2963BA99fAf14E);
        tokens['CRV3CRYPTO'] = IERC20(0xc4AD29ba4B3c580e6D59105FFf484999997675Ff);
        tokens['WBTC'] = IERC20(0x2260FAC5E5542a773Aa44fBCfeDf7C193bc2C599);
        tokens['ALUSD3CRV-F'] = IERC20(0x43b4FdFD4Ff969587185cDB6f0BD875c5Fc83f8c);
        tokens['MIM-3LP3CRV-F'] = IERC20(0x5a6A4D54456819380173272A5E8E9B9904BdF41B);
        tokens['EURSCRV'] = IERC20(0x194eBd173F6cDacE046C53eACcE9B953F28411d1);

        wrappedPositions['USDC'] = 0xdEa04Ffc66ECD7bf35782C70255852B34102C3b0;
        wrappedPositions['WETH'] = 0xC02aaA39b223FE8D0A0e5C4F27eAD9083C756Cc2;
        wrappedPositions['DAI'] = 0x21BbC083362022aB8D7e42C18c47D484cc95C193;
        wrappedPositions['LUSD3CRV-F'] = 0x53b1aEAa018da00b4F458Cc13d40eB3e8d1B85d6;
        wrappedPositions['CRVTRICRYPTO'] = 0x97278Ce17D4860f8f49afC6E4c1C5AcBf2584cE5;
        wrappedPositions['STECRV'] = 0xB3295e739380BD68de96802F7c4Dba4e54477206;
        wrappedPositions['CRV3CRYPTO'] = 0x4F424B26c7c659F198797Bd87282BF602F543521;
        wrappedPositions['WBTC'] = 0x8D9487b81e0fEdcd2D8Cab91885756742375CDC5;
        wrappedPositions['ALUSD3CRV-F'] = 0x3b5Dbd685C7ad66f8D3A82E2134320eD74DA4Af2;
        wrappedPositions['MIM-3LP3CRV-F'] = 0x270f63b67FF1Ca770D60684366B009A566170AdD;
        wrappedPositions['EURSCRV'] = 0xb601610553071209443Fbae6E71b8dE4Ba78643b;

        quantities['USDC'] = 1e6;
        quantities['WETH'] = 1e15;
        quantities['DAI'] = 1e15;
        quantities['LUSD3CRV-F'] = 1e3;
        quantities['CRVTRICRYPTO'] = 1e15;
        quantities['STECRV'] = 1e6;
        quantities['CRV3CRYPTO'] = 1e15;
        quantities['WBTC'] = 1e5;
        quantities['ALUSD3CRV-F'] = 1e15;
        quantities['MIM-3LP3CRV-F'] = 1e15;
        quantities['EURSCRV'] = 1e15;

        addTrancheConfig(
            'USDC',
            0x8a2228705ec979961F0e16df311dEbcf097A2766,
            0x10a2F8bd81Ee2898D7eD18fb8f114034a549FA59,
            1643382476
        );

        addTrancheConfig(
            'DAI',
            0x449D7C2e096E9f867339078535b15440d42F78E8,
            0xA47D1251CF21AD42685Cc6B8B3a186a73Dbd06cf,
            1643382446
        );
        addTrancheConfig(
            'DAI',
            0x2c72692E94E757679289aC85d3556b2c0f717E0E,
            0xEdf085f65b4F6c155e13155502Ef925c9a756003,
            1651275535
        );

        addTrancheConfig(
            'STECRV',
            0x720465A4AE6547348056885060EEB51F9CAdb571,
            0x544c823194218f0640daE8291c1f59752d25faE3,
            1643382514
        );
        addTrancheConfig(
            'STECRV',
            0x2361102893CCabFb543bc55AC4cC8d6d0824A67E,
            0xb03C6B351A283bc1Cd26b9cf6d7B0c4556013bDb,
            1650025565
        );

        addTrancheConfig(
            'WBTC',
            0x49e9e169f0B661Ea0A883f490564F4CC275123Ed,
            0x4bd6D86dEBdB9F5413e631Ad386c4427DC9D01B2,
            1651265241
        );

        addTrancheConfig(
            'ALUSD3CRV-F',
            0xEaa1cBA8CC3CF01a92E9E853E90277B5B8A23e07,
            0x63E9B50DD3eB63BfBF93B26F57b9EFB574e59576,
            1651267340
        );
        addTrancheConfig(
            'ALUSD3CRV-F',
            0x55096A35Bf827919B3Bb0A5e6b5E2af8095F3D4d,
            0xC9AD279994980F8DF348b526901006972509677F,
            1643382460
        );

        //addTrancheConfig('EURSCRV', 0x2A8f5649DE50462fF9699Ccc75A2Fb0b53447503, 0x6AC02eCD0c2A23B11f9AFb3b3Aaf237169475cac, 1644604852);
        //addTrancheConfig('LUSD3CRV-F', 0x0740A6CfB9468B8b53070C0B327099293DCCB82d, 0x56F30398d13F111401d6e7ffE758254a0946687d, 1651264326);
        addTrancheConfig(
            'CRV3CRYPTO',
            0x285328906D0D33cb757c1E471F5e2176683247c2,
            0x6Dd0F7c8F4793ed2531c0df4fEA8633a21fDcFf4,
            1651240496
        );

        addTrancheConfig(
            'MIM-3LP3CRV-F',
            0x418De6227499181B045CAdf554030722E460881a,
            0x09b1b33BaD0e87454ff05696b1151BFbD208a43F,
            1644601070
        );
        addTrancheConfig(
            'MIM-3LP3CRV-F',
            0xC63958D9D01eFA6B8266b1df3862c6323CbDb52B,
            0x14792d3F6FcF2661795d1E08ef818bf612708BbF,
            1651247155
        );

        elementBridge = new ElementBridge(
            address(rollupProcessor),
            trancheFactoryAddress,
            byteCodeHash,
            balancer,
            address(elementDeploymentValidator)
        );

        rollupProcessor.setBridgeGasLimit(address(elementBridge), 700000);

        vm.warp(timestamps[0]);
    }

    function setupConvergentPool(TrancheConfig storage config) internal {
        address wrappedPosition = wrappedPositions[config.asset];
        elementDeploymentValidator.validateWPAddress(wrappedPosition);
        elementDeploymentValidator.validatePoolAddress(config.poolAddress);
        elementDeploymentValidator.validateAddresses(wrappedPosition, config.poolAddress);
        elementBridge.registerConvergentPoolAddress(config.poolAddress, wrappedPosition, config.expiry);
    }

    function setupAssetPools(string memory asset) internal {
        TrancheConfig[] storage configs = trancheConfigs[asset];
        for (uint256 configIndex = 0; configIndex < configs.length; configIndex++) {
            TrancheConfig storage config = configs[configIndex];
            setupConvergentPool(config);
        }
    }

    function setupAllPools() internal {
        for (uint256 assetIndex = 0; assetIndex < assets.length; assetIndex++) {
            setupAssetPools(assets[assetIndex]);
        }
    }

    function addTrancheConfig(
        string memory asset,
        address trancheAddress,
        address poolAddress,
        uint64 expiry
    ) internal {
        TrancheConfig[] storage configs = trancheConfigs[asset];
        configs.push(TrancheConfig(asset, trancheAddress, poolAddress, expiry));
        if (configs.length == 1) {
            assets.push(asset);
        }
        numTranches++;
        bridgeBalanceByTranche[trancheAddress] = 0;
        totalReceiptByTranche[trancheAddress] = 0;
    }

    function testCanConfigurePool() public {
        TrancheConfig storage config = trancheConfigs['USDC'][0];

        elementDeploymentValidator.validateWPAddress(wrappedPositions['USDC']);
        elementDeploymentValidator.validatePoolAddress(config.poolAddress);
        elementDeploymentValidator.validateAddresses(wrappedPositions['USDC'], config.poolAddress);

        vm.expectEmit(false, false, false, true);
        emit LogPoolAdded(config.poolAddress, wrappedPositions['USDC'], config.expiry);

        elementBridge.registerConvergentPoolAddress(config.poolAddress, wrappedPositions['USDC'], config.expiry);
    }

    function testCanConfigureSamePoolMultipleTimes() public {
        TrancheConfig storage config = trancheConfigs['USDC'][0];

        elementDeploymentValidator.validateWPAddress(wrappedPositions['USDC']);
        elementDeploymentValidator.validatePoolAddress(config.poolAddress);
        elementDeploymentValidator.validateAddresses(wrappedPositions['USDC'], config.poolAddress);

        vm.expectEmit(false, false, false, true);
        emit LogPoolAdded(config.poolAddress, wrappedPositions['USDC'], config.expiry);

        elementBridge.registerConvergentPoolAddress(config.poolAddress, wrappedPositions['USDC'], config.expiry);

        elementBridge.registerConvergentPoolAddress(config.poolAddress, wrappedPositions['USDC'], config.expiry);

        elementBridge.registerConvergentPoolAddress(config.poolAddress, wrappedPositions['USDC'], config.expiry);
    }

    function testCanConfigureMultiplePools() public {
        elementDeploymentValidator.validateWPAddress(wrappedPositions['USDC']);
        elementDeploymentValidator.validateWPAddress(wrappedPositions['DAI']);
        elementDeploymentValidator.validatePoolAddress(trancheConfigs['USDC'][0].poolAddress);
        elementDeploymentValidator.validatePoolAddress(trancheConfigs['DAI'][0].poolAddress);
        elementDeploymentValidator.validatePoolAddress(trancheConfigs['DAI'][1].poolAddress);
        elementDeploymentValidator.validateAddresses(wrappedPositions['USDC'], trancheConfigs['USDC'][0].poolAddress);
        elementDeploymentValidator.validateAddresses(wrappedPositions['DAI'], trancheConfigs['DAI'][0].poolAddress);
        elementDeploymentValidator.validateAddresses(wrappedPositions['DAI'], trancheConfigs['DAI'][1].poolAddress);

        vm.expectEmit(false, false, false, true);
        emit LogPoolAdded(
            trancheConfigs['USDC'][0].poolAddress,
            wrappedPositions['USDC'],
            trancheConfigs['USDC'][0].expiry
        );

        elementBridge.registerConvergentPoolAddress(
            trancheConfigs['USDC'][0].poolAddress,
            wrappedPositions['USDC'],
            trancheConfigs['USDC'][0].expiry
        );

        elementBridge.registerConvergentPoolAddress(
            trancheConfigs['DAI'][0].poolAddress,
            wrappedPositions['DAI'],
            trancheConfigs['DAI'][0].expiry
        );

        elementBridge.registerConvergentPoolAddress(
            trancheConfigs['DAI'][1].poolAddress,
            wrappedPositions['DAI'],
            trancheConfigs['DAI'][1].expiry
        );
    }

    function testRejectsWrongExpiryForPool() public {
        vm.expectRevert(abi.encodeWithSelector(ElementBridge.POOL_EXPIRY_MISMATCH.selector));
        elementBridge.registerConvergentPoolAddress(
            trancheConfigs['DAI'][0].poolAddress,
            wrappedPositions['DAI'],
            trancheConfigs['DAI'][1].expiry // expiry is for a different pool to
        );
    }

    function testRejectsIncorrectWrappedPositionForPool() public {
        vm.expectRevert(bytes(''));
        elementBridge.registerConvergentPoolAddress(
            trancheConfigs['DAI'][0].poolAddress,
            wrappedPositions['USDC'],
            trancheConfigs['DAI'][0].expiry
        );
    }

    function testRejectsInvalidWrappedPosition() public {
        vm.expectRevert(bytes(''));
        elementBridge.registerConvergentPoolAddress(
            trancheConfigs['DAI'][0].poolAddress,
            _randomAddress(),
            trancheConfigs['DAI'][0].expiry
        );
    }

    function testRejectsInvalidPoolAddress() public {
        vm.expectRevert(bytes(''));
        elementBridge.registerConvergentPoolAddress(
            _randomAddress(),
            wrappedPositions['DAI'],
            trancheConfigs['DAI'][0].expiry
        );
    }

    function testRejectsUnregisteredPoolAddress() public {
        // register position but not pool
        elementDeploymentValidator.validateWPAddress(wrappedPositions['DAI']);
        vm.expectRevert(abi.encodeWithSelector(ElementBridge.UNREGISTERED_POOL.selector));
        elementBridge.registerConvergentPoolAddress(
            trancheConfigs['DAI'][0].poolAddress,
            wrappedPositions['DAI'],
            trancheConfigs['DAI'][0].expiry
        );
    }

    function testRejectsUnregisteredPositionAddress() public {
        // register pool but not position
        elementDeploymentValidator.validatePoolAddress(trancheConfigs['DAI'][0].poolAddress);
        vm.expectRevert(abi.encodeWithSelector(ElementBridge.UNREGISTERED_POSITION.selector));
        elementBridge.registerConvergentPoolAddress(
            trancheConfigs['DAI'][0].poolAddress,
            wrappedPositions['DAI'],
            trancheConfigs['DAI'][0].expiry
        );
    }

    function testRejectsUnregisteredPositionAndPoolAddresses() public {
        // register neither address, pool is validated first
        vm.expectRevert(abi.encodeWithSelector(ElementBridge.UNREGISTERED_POOL.selector));
        elementBridge.registerConvergentPoolAddress(
            trancheConfigs['DAI'][0].poolAddress,
            wrappedPositions['DAI'],
            trancheConfigs['DAI'][0].expiry
        );
    }

    function testRejectsUnregisteredPairAddresses() public {
        // register both the pool and position but not as a pair
        elementDeploymentValidator.validatePoolAddress(trancheConfigs['DAI'][0].poolAddress);
        elementDeploymentValidator.validateWPAddress(wrappedPositions['DAI']);
        vm.expectRevert(abi.encodeWithSelector(ElementBridge.UNREGISTERED_PAIR.selector));
        elementBridge.registerConvergentPoolAddress(
            trancheConfigs['DAI'][0].poolAddress,
            wrappedPositions['DAI'],
            trancheConfigs['DAI'][0].expiry
        );
    }

    function testRejectsUnregisteredPairAddresses2() public {
        // register DAI position
        elementDeploymentValidator.validateWPAddress(wrappedPositions['DAI']);
        // register both DAI pools
        elementDeploymentValidator.validatePoolAddress(trancheConfigs['DAI'][0].poolAddress);
        elementDeploymentValidator.validatePoolAddress(trancheConfigs['DAI'][1].poolAddress);

        // register second DAI pair
        elementDeploymentValidator.validateAddresses(wrappedPositions['DAI'], trancheConfigs['DAI'][1].poolAddress);

        // the first DAI pair isn't registered and should revert
        vm.expectRevert(abi.encodeWithSelector(ElementBridge.UNREGISTERED_PAIR.selector));
        elementBridge.registerConvergentPoolAddress(
            trancheConfigs['DAI'][0].poolAddress,
            wrappedPositions['DAI'],
            trancheConfigs['DAI'][0].expiry
        );
    }

    function testRejectsUnregisteredPairAddresses3() public {
        // register DAI position
        elementDeploymentValidator.validateWPAddress(wrappedPositions['DAI']);
        // register both DAI pools
        elementDeploymentValidator.validatePoolAddress(trancheConfigs['DAI'][0].poolAddress);
        elementDeploymentValidator.validatePoolAddress(trancheConfigs['DAI'][1].poolAddress);

        // register first DAI pair
        elementDeploymentValidator.validateAddresses(wrappedPositions['DAI'], trancheConfigs['DAI'][0].poolAddress);

        // the second DAI pair isn't registered and should revert
        vm.expectRevert(abi.encodeWithSelector(ElementBridge.UNREGISTERED_PAIR.selector));
        elementBridge.registerConvergentPoolAddress(
            trancheConfigs['DAI'][1].poolAddress,
            wrappedPositions['DAI'],
            trancheConfigs['DAI'][1].expiry
        );
    }

    function testShouldRejectVirtualAsset() public {
        setupConvergentPool(trancheConfigs['DAI'][0]);
        AztecTypes.AztecAsset memory inputAsset = AztecTypes.AztecAsset({
            id: 1,
            erc20Address: address(tokens['DAI']),
            assetType: AztecTypes.AztecAssetType.VIRTUAL
        });
        AztecTypes.AztecAsset memory outputAsset = AztecTypes.AztecAsset({
            id: 1,
            erc20Address: address(tokens['DAI']),
            assetType: AztecTypes.AztecAssetType.ERC20
        });
        uint256 depositAmount = 15000;
        _setTokenBalance('DAI', address(elementBridge), depositAmount);

        vm.expectRevert(abi.encodeWithSelector(ElementBridge.ASSET_NOT_ERC20.selector));
        vm.prank(address(rollupProcessor));
        (uint256 outputValueA, uint256 outputValueB, bool isAsync) = elementBridge.convert(
            inputAsset,
            emptyAsset,
            outputAsset,
            emptyAsset,
            depositAmount,
            1,
            trancheConfigs['DAI'][0].expiry,
            address(0)
        );
    }

    function testShouldRejectInputAssetBNotUnused() public {
        setupConvergentPool(trancheConfigs['DAI'][0]);
        AztecTypes.AztecAsset memory inputAsset = AztecTypes.AztecAsset({
            id: 1,
            erc20Address: address(tokens['DAI']),
            assetType: AztecTypes.AztecAssetType.ERC20
        });
        AztecTypes.AztecAsset memory inputAssetB = AztecTypes.AztecAsset({
            id: 1,
            erc20Address: address(tokens['DAI']),
            assetType: AztecTypes.AztecAssetType.ERC20
        });
        AztecTypes.AztecAsset memory outputAsset = AztecTypes.AztecAsset({
            id: 1,
            erc20Address: address(tokens['DAI']),
            assetType: AztecTypes.AztecAssetType.ERC20
        });
        uint256 depositAmount = 15000;
        _setTokenBalance('DAI', address(elementBridge), depositAmount);

        vm.expectRevert(abi.encodeWithSelector(ElementBridge.INPUT_ASSETB_NOT_UNUSED.selector));
        vm.prank(address(rollupProcessor));
        (uint256 outputValueA, uint256 outputValueB, bool isAsync) = elementBridge.convert(
            inputAsset,
            inputAssetB,
            outputAsset,
            emptyAsset,
            depositAmount,
            1,
            trancheConfigs['DAI'][0].expiry,
            address(0)
        );
    }

    function testShouldRejectOutputAssetBNotUnused() public {
        setupConvergentPool(trancheConfigs['DAI'][0]);
        AztecTypes.AztecAsset memory inputAsset = AztecTypes.AztecAsset({
            id: 1,
            erc20Address: address(tokens['DAI']),
            assetType: AztecTypes.AztecAssetType.ERC20
        });
        AztecTypes.AztecAsset memory outputAsset = AztecTypes.AztecAsset({
            id: 1,
            erc20Address: address(tokens['DAI']),
            assetType: AztecTypes.AztecAssetType.ERC20
        });
        AztecTypes.AztecAsset memory outputAssetB = AztecTypes.AztecAsset({
            id: 1,
            erc20Address: address(tokens['DAI']),
            assetType: AztecTypes.AztecAssetType.ERC20
        });
        uint256 depositAmount = 15000;
        _setTokenBalance('DAI', address(elementBridge), depositAmount);

        vm.expectRevert(abi.encodeWithSelector(ElementBridge.OUTPUT_ASSETB_NOT_UNUSED.selector));
        vm.prank(address(rollupProcessor));
        (uint256 outputValueA, uint256 outputValueB, bool isAsync) = elementBridge.convert(
            inputAsset,
            emptyAsset,
            outputAsset,
            outputAssetB,
            depositAmount,
            1,
            trancheConfigs['DAI'][0].expiry,
            address(0)
        );
    }

    function testShouldRejectEthAsset() public {
        setupConvergentPool(trancheConfigs['DAI'][0]);
        AztecTypes.AztecAsset memory inputAsset = AztecTypes.AztecAsset({
            id: 1,
            erc20Address: address(tokens['DAI']),
            assetType: AztecTypes.AztecAssetType.ETH
        });
        AztecTypes.AztecAsset memory outputAsset = AztecTypes.AztecAsset({
            id: 1,
            erc20Address: address(tokens['DAI']),
            assetType: AztecTypes.AztecAssetType.ETH
        });
        uint256 depositAmount = 15000;
        _setTokenBalance('DAI', address(elementBridge), depositAmount);

        vm.expectRevert(abi.encodeWithSelector(ElementBridge.ASSET_NOT_ERC20.selector));
        vm.prank(address(rollupProcessor));
        (uint256 outputValueA, uint256 outputValueB, bool isAsync) = elementBridge.convert(
            inputAsset,
            emptyAsset,
            outputAsset,
            emptyAsset,
            depositAmount,
            1,
            trancheConfigs['DAI'][0].expiry,
            address(0)
        );
    }

    function testShouldRejectAlreadyExpired() public {
        setupConvergentPool(trancheConfigs['DAI'][0]);
        AztecTypes.AztecAsset memory inputAsset = AztecTypes.AztecAsset({
            id: 1,
            erc20Address: address(tokens['DAI']),
            assetType: AztecTypes.AztecAssetType.ERC20
        });
        AztecTypes.AztecAsset memory outputAsset = AztecTypes.AztecAsset({
            id: 1,
            erc20Address: address(tokens['DAI']),
            assetType: AztecTypes.AztecAssetType.ERC20
        });
        uint256 depositAmount = 15000;
        _setTokenBalance('DAI', address(elementBridge), depositAmount);

        vm.warp(trancheConfigs['DAI'][0].expiry);
        vm.expectRevert(abi.encodeWithSelector(ElementBridge.TRANCHE_ALREADY_EXPIRED.selector));
        vm.prank(address(rollupProcessor));
        (uint256 outputValueA, uint256 outputValueB, bool isAsync) = elementBridge.convert(
            inputAsset,
            emptyAsset,
            outputAsset,
            emptyAsset,
            depositAmount,
            1,
            trancheConfigs['DAI'][0].expiry,
            address(0)
        );
    }

    function testShouldRejectUnusedAsset() public {
        setupConvergentPool(trancheConfigs['DAI'][0]);

        AztecTypes.AztecAsset memory inputAsset = AztecTypes.AztecAsset({
            id: 1,
            erc20Address: address(tokens['DAI']),
            assetType: AztecTypes.AztecAssetType.NOT_USED
        });
        AztecTypes.AztecAsset memory outputAsset = AztecTypes.AztecAsset({
            id: 1,
            erc20Address: address(tokens['DAI']),
            assetType: AztecTypes.AztecAssetType.NOT_USED
        });
        uint256 depositAmount = 15000;
        _setTokenBalance('DAI', address(elementBridge), depositAmount);

        vm.expectRevert(abi.encodeWithSelector(ElementBridge.ASSET_NOT_ERC20.selector));
        vm.prank(address(rollupProcessor));
        (uint256 outputValueA, uint256 outputValueB, bool isAsync) = elementBridge.convert(
            inputAsset,
            emptyAsset,
            outputAsset,
            emptyAsset,
            depositAmount,
            1,
            trancheConfigs['DAI'][0].expiry,
            address(0)
        );
    }

    function testShouldRejectInconsistentAssetIds() public {
        setupConvergentPool(trancheConfigs['DAI'][0]);

        AztecTypes.AztecAsset memory inputAsset = AztecTypes.AztecAsset({
            id: 1,
            erc20Address: address(tokens['DAI']),
            assetType: AztecTypes.AztecAssetType.ERC20
        });
        AztecTypes.AztecAsset memory outputAsset = AztecTypes.AztecAsset({
            id: 2,
            erc20Address: address(tokens['DAI']),
            assetType: AztecTypes.AztecAssetType.ERC20
        });
        uint256 depositAmount = 15000;
        _setTokenBalance('DAI', address(elementBridge), depositAmount);

        vm.expectRevert(abi.encodeWithSelector(ElementBridge.ASSET_IDS_NOT_EQUAL.selector));
        vm.prank(address(rollupProcessor));
        (uint256 outputValueA, uint256 outputValueB, bool isAsync) = elementBridge.convert(
            inputAsset,
            emptyAsset,
            outputAsset,
            emptyAsset,
            depositAmount,
            1,
            trancheConfigs['DAI'][0].expiry,
            address(0)
        );
    }

    function testShouldRejectNonRollupCaller() public {
        setupConvergentPool(trancheConfigs['DAI'][0]);

        AztecTypes.AztecAsset memory inputAsset = AztecTypes.AztecAsset({
            id: 1,
            erc20Address: address(tokens['DAI']),
            assetType: AztecTypes.AztecAssetType.ERC20
        });
        AztecTypes.AztecAsset memory outputAsset = AztecTypes.AztecAsset({
            id: 1,
            erc20Address: address(tokens['DAI']),
            assetType: AztecTypes.AztecAssetType.ERC20
        });
        uint256 depositAmount = 15000;
        _setTokenBalance('DAI', address(elementBridge), depositAmount);

        vm.expectRevert(abi.encodeWithSelector(ElementBridge.INVALID_CALLER.selector));
        (uint256 outputValueA, uint256 outputValueB, bool isAsync) = elementBridge.convert(
            inputAsset,
            emptyAsset,
            outputAsset,
            emptyAsset,
            depositAmount,
            1,
            trancheConfigs['DAI'][0].expiry,
            address(0)
        );
    }

    function testShouldRejectInconsistentPool() public {
        setupConvergentPool(trancheConfigs['DAI'][0]);

        AztecTypes.AztecAsset memory inputAsset = AztecTypes.AztecAsset({
            id: 1,
            erc20Address: address(tokens['DAI']),
            assetType: AztecTypes.AztecAssetType.ERC20
        });
        AztecTypes.AztecAsset memory outputAsset = AztecTypes.AztecAsset({
            id: 1,
            erc20Address: address(tokens['DAI']),
            assetType: AztecTypes.AztecAssetType.ERC20
        });
        uint256 depositAmount = 15000;
        _setTokenBalance('DAI', address(elementBridge), depositAmount);

        vm.expectRevert(abi.encodeWithSelector(ElementBridge.POOL_NOT_FOUND.selector));
        vm.prank(address(rollupProcessor));
        (uint256 outputValueA, uint256 outputValueB, bool isAsync) = elementBridge.convert(
            inputAsset,
            emptyAsset,
            outputAsset,
            emptyAsset,
            depositAmount,
            1,
            trancheConfigs['USDC'][0].expiry, // USDC expiry will not work with DAI asset
            address(0)
        );
    }

    function testShouldRejectInconsistentPool2() public {
        setupConvergentPool(trancheConfigs['DAI'][0]);

        AztecTypes.AztecAsset memory inputAsset = AztecTypes.AztecAsset({
            id: 1,
            erc20Address: address(tokens['DAI']),
            assetType: AztecTypes.AztecAssetType.ERC20
        });
        AztecTypes.AztecAsset memory outputAsset = AztecTypes.AztecAsset({
            id: 1,
            erc20Address: address(tokens['DAI']),
            assetType: AztecTypes.AztecAssetType.ERC20
        });
        uint256 depositAmount = 15000;
        _setTokenBalance('DAI', address(elementBridge), depositAmount);

        vm.expectRevert(abi.encodeWithSelector(ElementBridge.POOL_NOT_FOUND.selector));
        vm.prank(address(rollupProcessor));
        (uint256 outputValueA, uint256 outputValueB, bool isAsync) = elementBridge.convert(
            inputAsset,
            emptyAsset,
            outputAsset,
            emptyAsset,
            depositAmount,
            1,
            trancheConfigs['DAI'][1].expiry, // The second DAI expiry hasn't been registered
            address(0)
        );
    }

    function testCanConvert() public {
        TrancheConfig storage config = trancheConfigs['DAI'][0];
        vm.warp(timestamps[0]);
        Interaction memory interactionConfig = Interaction(config, 15000, 6, 0);
        setupConvergentPool(config);
        _setTokenBalance('DAI', address(elementBridge), interactionConfig.depositAmount);
        uint256 balancerBefore = tokens['DAI'].balanceOf(address(balancer));
        vm.expectEmit(false, false, false, true);
        emit LogConvert(interactionConfig.nonce, interactionConfig.depositAmount, daiConvertGas);
        (uint256 outputValueA, uint256 outputValueB, bool isAsync) = _callElementConvert('DAI', interactionConfig);
        assertEq(isAsync, true);
        assertEq(outputValueA, 0);
        assertEq(outputValueB, 0);
        uint256 balancerAfter = tokens['DAI'].balanceOf(address(balancer));
        assertEq(balancerBefore + interactionConfig.depositAmount, balancerAfter, 'Balances must match');
        assertZeroBalance(address(elementBridge), address(tokens['DAI']));
        assertNonZeroBalance(address(elementBridge), interactionConfig.tranche.trancheAddress);
    }

    function testCanRetrieveTrancheDeploymentBlockNumber() public {
        TrancheConfig storage config = trancheConfigs['DAI'][0];
        vm.warp(timestamps[0]);
        Interaction memory interactionConfig = Interaction(config, 15000, 6, 0);
        uint256 convergentPoolBlockNumber = block.number;
        setupConvergentPool(config);
        _setTokenBalance('DAI', address(elementBridge), interactionConfig.depositAmount);
        uint256 balancerBefore = tokens['DAI'].balanceOf(address(balancer));
        vm.expectEmit(false, false, false, true);
        emit LogConvert(interactionConfig.nonce, interactionConfig.depositAmount, daiConvertGas);
        (uint256 outputValueA, uint256 outputValueB, bool isAsync) = _callElementConvert('DAI', interactionConfig);
        assertEq(isAsync, true);
        assertEq(outputValueA, 0);
        assertEq(outputValueB, 0);

        // now retrieve the tranche's deployment block number based on the interaction nonce
        uint256 blockNumber = elementBridge.getTrancheDeploymentBlockNumber(interactionConfig.nonce);
        assertEq(blockNumber, convergentPoolBlockNumber);
    }

    function testRetrieveTrancheDeploymentBlockNumberFailsForUnknownNonce() public {
        uint256 convergentPoolBlockNumber = block.number;
        TrancheConfig storage config = trancheConfigs['DAI'][0];
        setupConvergentPool(config);

        // unknown nonce should revert
        vm.expectRevert(abi.encodeWithSelector(ElementBridge.UNKNOWN_NONCE.selector));
        uint256 blockNumber = elementBridge.getTrancheDeploymentBlockNumber(12345);
    }

    function testRejectConvertDuplicateNonce() public {
        TrancheConfig storage config = trancheConfigs['DAI'][0];
        vm.warp(timestamps[0]);
        Interaction memory interactionConfig = Interaction(config, 15000, 6, 0);
        setupConvergentPool(config);
        _setTokenBalance('DAI', address(elementBridge), interactionConfig.depositAmount * 2);
        uint256 balancerBefore = tokens['DAI'].balanceOf(address(balancer));
        vm.expectEmit(false, false, false, true);
        emit LogConvert(interactionConfig.nonce, interactionConfig.depositAmount, daiConvertGas);
        (uint256 outputValueA, uint256 outputValueB, bool isAsync) = _callElementConvert('DAI', interactionConfig);
        assertEq(isAsync, true);
        assertEq(outputValueA, 0);
        assertEq(outputValueB, 0);
        vm.expectRevert(abi.encodeWithSelector(ElementBridge.INTERACTION_ALREADY_EXISTS.selector));
        _callElementConvert('DAI', interactionConfig);
    }

    function testRejectFinaliseInvalidCaller() public {
        AztecTypes.AztecAsset memory asset = AztecTypes.AztecAsset({
            id: 1,
            erc20Address: address(tokens['DAI']),
            assetType: AztecTypes.AztecAssetType.ERC20
        });
        vm.expectRevert(abi.encodeWithSelector(ElementBridge.INVALID_CALLER.selector));
        elementBridge.finalise(asset, emptyAsset, asset, emptyAsset, 1, trancheConfigs['DAI'][0].expiry);
    }

    function testRejectFinaliseUnknownNonce() public {
        AztecTypes.AztecAsset memory asset = AztecTypes.AztecAsset({
            id: 1,
            erc20Address: address(tokens['DAI']),
            assetType: AztecTypes.AztecAssetType.ERC20
        });
        vm.expectRevert(abi.encodeWithSelector(ElementBridge.UNKNOWN_NONCE.selector));
        vm.prank(address(rollupProcessor));
        elementBridge.finalise(asset, emptyAsset, asset, emptyAsset, 6, trancheConfigs['DAI'][0].expiry);
    }

    function testCanRegisterAllPools() public {
        setupAllPools();
    }

    function testRejectFinaliseNotReady() public {
        TrancheConfig storage config = trancheConfigs['DAI'][0];
        vm.warp(timestamps[0]);
        Interaction memory interactionConfig = Interaction(config, 15000, 6, 0);
        setupConvergentPool(config);
        _setTokenBalance('DAI', address(elementBridge), interactionConfig.depositAmount);
        (uint256 outputValueA, uint256 outputValueB, bool isAsync) = _callElementConvert('DAI', interactionConfig);
        assertEq(isAsync, true);
        assertEq(outputValueA, 0);
        assertEq(outputValueB, 0);
        AztecTypes.AztecAsset memory asset = AztecTypes.AztecAsset({
            id: 1,
            erc20Address: address(tokens['DAI']),
            assetType: AztecTypes.AztecAssetType.ERC20
        });
        vm.expectRevert(abi.encodeWithSelector(ElementBridge.BRIDGE_NOT_READY.selector));
        vm.prank(address(rollupProcessor));
        elementBridge.finalise(asset, emptyAsset, asset, emptyAsset, 6, config.expiry);
    }

    function testCanFinaliseDaiJan22() public {
        TrancheConfig storage config = trancheConfigs['DAI'][0];
        vm.warp(timestamps[0]); // Jan 01 2022
        Interaction memory interactionConfig = Interaction(config, 15000000000000000, 6, 0);
        setupConvergentPool(config);
        _setTokenBalance('DAI', address(elementBridge), interactionConfig.depositAmount);
        (uint256 outputValueA, uint256 outputValueB, bool isAsync) = _callElementConvert('DAI', interactionConfig);
        assertEq(isAsync, true);
        assertEq(outputValueA, 0);
        assertEq(outputValueB, 0);
        AztecTypes.AztecAsset memory asset = AztecTypes.AztecAsset({
            id: 1,
            erc20Address: address(tokens['DAI']),
            assetType: AztecTypes.AztecAssetType.ERC20
        });
        // warp to just after the tranche expiry
        vm.warp(interactionConfig.tranche.expiry + 1);
        vm.prank(address(rollupProcessor));
        elementBridge.finalise(
            asset,
            emptyAsset,
            asset,
            emptyAsset,
            interactionConfig.nonce,
            interactionConfig.tranche.expiry
        );
        assertZeroBalance(address(elementBridge), interactionConfig.tranche.trancheAddress);
        assertBalanceGt(address(elementBridge), address(tokens['DAI']), interactionConfig.depositAmount);
    }

    function testCanFinaliseDaiApr22() public {
        TrancheConfig storage config = trancheConfigs['DAI'][1];
        vm.warp(timestamps[0]); // Jan 01 2022
        Interaction memory interactionConfig = Interaction(config, 15000000000000000, 6, 0);
        setupConvergentPool(config);
        _setTokenBalance('DAI', address(elementBridge), interactionConfig.depositAmount);
        (uint256 outputValueA, uint256 outputValueB, bool isAsync) = _callElementConvert('DAI', interactionConfig);
        assertEq(isAsync, true);
        assertEq(outputValueA, 0);
        assertEq(outputValueB, 0);
        AztecTypes.AztecAsset memory asset = AztecTypes.AztecAsset({
            id: 1,
            erc20Address: address(tokens['DAI']),
            assetType: AztecTypes.AztecAssetType.ERC20
        });
        // warp to just after the tranche expiry
        vm.warp(interactionConfig.tranche.expiry + 1);
        vm.prank(address(rollupProcessor));
        elementBridge.finalise(
            asset,
            emptyAsset,
            asset,
            emptyAsset,
            interactionConfig.nonce,
            interactionConfig.tranche.expiry
        );
        assertZeroBalance(address(elementBridge), interactionConfig.tranche.trancheAddress);
        assertBalanceGt(address(elementBridge), address(tokens['DAI']), interactionConfig.depositAmount);
    }

    function testRejectAlreadyFinalised() public {
        TrancheConfig storage config = trancheConfigs['DAI'][0];
        vm.warp(timestamps[0]); // Jan 01 2022
        Interaction memory interactionConfig = Interaction(config, 15000000000000000, 6, 0);
        setupConvergentPool(config);
        _setTokenBalance('DAI', address(elementBridge), interactionConfig.depositAmount);
        (uint256 outputValueA, uint256 outputValueB, bool isAsync) = _callElementConvert('DAI', interactionConfig);
        assertEq(isAsync, true);
        assertEq(outputValueA, 0);
        assertEq(outputValueB, 0);
        AztecTypes.AztecAsset memory asset = AztecTypes.AztecAsset({
            id: 1,
            erc20Address: address(tokens['DAI']),
            assetType: AztecTypes.AztecAssetType.ERC20
        });
        // warp to just after the tranche expiry
        vm.warp(interactionConfig.tranche.expiry + 1);
        vm.prank(address(rollupProcessor));
        elementBridge.finalise(asset, emptyAsset, asset, emptyAsset, interactionConfig.nonce, config.expiry);
        assertZeroBalance(address(elementBridge), interactionConfig.tranche.trancheAddress);
        assertBalanceGt(address(elementBridge), address(tokens['DAI']), interactionConfig.depositAmount);
        vm.expectRevert(abi.encodeWithSelector(ElementBridge.ALREADY_FINALISED.selector));
        vm.prank(address(rollupProcessor));
        elementBridge.finalise(asset, emptyAsset, asset, emptyAsset, interactionConfig.nonce, config.expiry);
    }

    function testCanProcessAllExpiries() public {
        setupAllPools();
        uint256 numInteractionsPerExpiry = 5;
        uint8[5] memory depositMultipliers = [1, 2, 3, 4, 5];
        Interaction[] memory interactions = new Interaction[](numTranches * numInteractionsPerExpiry);
        uint256 nonce = 1;
        for (uint256 assetIndex = 0; assetIndex < assets.length; assetIndex++) {
            string storage asset = assets[assetIndex];
            uint256 depositAmount = quantities[asset];
            TrancheConfig[] storage configs = trancheConfigs[asset];
            _increaseTokenBalance(asset, address(elementBridge), depositAmount * configs.length * 15);
            for (uint256 configIndex = 0; configIndex < configs.length; configIndex++) {
                for (uint256 interactionCount = 0; interactionCount < numInteractionsPerExpiry; interactionCount++) {
                    TrancheConfig storage config = configs[configIndex];
                    Interaction memory interaction = Interaction(
                        config,
                        depositAmount * depositMultipliers[interactionCount],
                        nonce,
                        0
                    );
                    interactions[nonce - 1] = interaction;
                    Balances memory balancesBefore = _getBalances(interaction, address(elementBridge));
                    (uint256 outputValueA, uint256 outputValueB, bool isAsync) = _callElementConvert(
                        asset,
                        interaction
                    );
                    assertEq(isAsync, true);
                    assertEq(outputValueA, 0);
                    assertEq(outputValueB, 0);
                    Balances memory balancesAfter = _getBalances(interaction, address(elementBridge));
                    assertEq(
                        balancesBefore.startingAsset - balancesAfter.startingAsset,
                        balancesAfter.balancerAsset - balancesBefore.balancerAsset,
                        'asset balance'
                    );
                    assertEq(
                        balancesBefore.balancerTranche - balancesAfter.balancerTranche,
                        balancesAfter.bridgeTranche - balancesBefore.bridgeTranche,
                        'tranche balance'
                    );
                    nonce++;
                }
            }
        }
        vm.warp(expiries[expiries.length - 1] + 1);

        for (uint256 interactionIndex = 0; interactionIndex < interactions.length; interactionIndex++) {
            Interaction memory interaction = interactions[interactionIndex];
            Balances memory balancesBefore = _getBalances(interaction, address(elementBridge));
            (uint256 outputValueA, uint256 outputValueB, bool interactionCompleted) = _callElementFinalise(interaction);
            assertEq(interactionCompleted, true);
            assertEq(outputValueB, 0);
            assertGt(outputValueA, interaction.depositAmount);
            Balances memory balancesAfter = _getBalances(interaction, address(elementBridge));
            if (bridgeBalanceByTranche[interaction.tranche.trancheAddress] == 0) {
                uint256 balanceMovedToBridge = balancesAfter.startingAsset - balancesBefore.startingAsset;
                uint256 totalDeposit = 15 * quantities[interaction.tranche.asset];
                assertGt(balanceMovedToBridge, totalDeposit);
                bridgeBalanceByTranche[interaction.tranche.trancheAddress] = balanceMovedToBridge;
            }
            // accumulate the amount received by asset
            totalReceiptByTranche[interaction.tranche.trancheAddress] += outputValueA;
            interaction.outputValue = outputValueA;
        }

        // now verify that each interaction received the same proportion of the output as it gave in deposit
        for (uint256 interactionIndex = 0; interactionIndex < interactions.length; interactionIndex++) {
            Interaction memory interaction = interactions[interactionIndex];
            uint256 percentOfDeposit = (interaction.depositAmount * 100) / (15 * quantities[interaction.tranche.asset]);
            uint256 totalReceipt = totalReceiptByTranche[interaction.tranche.trancheAddress];
            uint256 percentOfReceipt = (interaction.outputValue * 100) / totalReceipt;
            int256 diff = int256(percentOfDeposit) - int256(percentOfReceipt);
            uint256 absDiff = diff >= 0 ? uint256(diff) : uint256(-diff);
            assertLt(absDiff, 2);
        }

        // verify rollup and bridge contract token quantities
        for (uint256 assetIndex = 0; assetIndex < assets.length; assetIndex++) {
            string storage asset = assets[assetIndex];
            uint256 depositAmount = quantities[asset];
            TrancheConfig[] storage configs = trancheConfigs[asset];
            uint256 totalDeposited = depositAmount * configs.length;
            uint256 assetInBridge = tokens[asset].balanceOf(address(elementBridge));
            assertGt(assetInBridge, totalDeposited);
        }
    }

    function testCanFinaliseInteractionsOutOfOrder() public {
        setupAllPools();
        uint256 numInteractionsPerExpiry = 5;
        uint8[5] memory depositMultipliers = [1, 2, 3, 4, 5];
        // deposit 5 interactions against every expiry
        Interaction[] memory interactions = new Interaction[](numTranches * numInteractionsPerExpiry);
        uint256 nonce = 1;
        for (uint256 assetIndex = 0; assetIndex < assets.length; assetIndex++) {
            string storage asset = assets[assetIndex];
            uint256 depositAmount = quantities[asset];
            TrancheConfig[] storage configs = trancheConfigs[asset];
            _increaseTokenBalance(asset, address(elementBridge), depositAmount * configs.length * 15);
            for (uint256 configIndex = 0; configIndex < configs.length; configIndex++) {
                for (uint256 interactionCount = 0; interactionCount < numInteractionsPerExpiry; interactionCount++) {
                    TrancheConfig storage config = configs[configIndex];
                    Interaction memory interaction = Interaction(
                        config,
                        depositAmount * depositMultipliers[interactionCount],
                        nonce,
                        0
                    );
                    interactions[nonce - 1] = interaction;
                    Balances memory balancesBefore = _getBalances(interaction, address(elementBridge));
                    (uint256 outputValueA, uint256 outputValueB, bool isAsync) = _callElementConvert(
                        asset,
                        interaction
                    );
                    assertEq(isAsync, true);
                    assertEq(outputValueA, 0);
                    assertEq(outputValueB, 0);
                    Balances memory balancesAfter = _getBalances(interaction, address(elementBridge));
                    assertEq(
                        balancesBefore.startingAsset - balancesAfter.startingAsset,
                        balancesAfter.balancerAsset - balancesBefore.balancerAsset,
                        'asset balance'
                    );
                    assertEq(
                        balancesBefore.balancerTranche - balancesAfter.balancerTranche,
                        balancesAfter.bridgeTranche - balancesBefore.bridgeTranche,
                        'tranche balance'
                    );
                    nonce++;
                }
            }
        }
        vm.warp(expiries[expiries.length - 1] + 1);

        // we are now going to call finalise on every interaction
        // but we are going to do it out of order
        // we will find the middle expiry value
        // then get the interactions for that expiry and finalise them one at a time using the middle interaction of the set
        // keep doing this until all interactions are finalised
        uint256[] memory expiriesCopy = new uint256[](expiries.length);
        for (uint256 i = 0; i < expiries.length; i++) {
            expiriesCopy[i] = expiries[i];
        }

        uint256 numExpiries = expiriesCopy.length;
        while (numExpiries != 0) {
            // us the middle expiry and shuffle the rest down
            uint256 midExpiry = numExpiries / 2;
            uint64 currentExpiry = uint64(expiriesCopy[midExpiry]);
            for (uint256 i = midExpiry + 1; i < numExpiries; i++) {
                expiriesCopy[i - 1] = expiriesCopy[i];
            }
            numExpiries--;
            // we now have the expiry we wish to work with
            // get the set of interactions for this expiry
            Interaction[] memory interactionsForThisExpiry = new Interaction[](numInteractionsPerExpiry);
            uint256 nextInteractionIndex = 0;
            for (uint256 interactionIndex = 0; interactionIndex < interactions.length; interactionIndex++) {
                Interaction memory interaction = interactions[interactionIndex];
                if (interaction.tranche.expiry == currentExpiry) {
                    interactionsForThisExpiry[nextInteractionIndex] = interaction;
                    nextInteractionIndex++;
                }
            }
            if (nextInteractionIndex == 0) {
                continue;
            }
            // we now have the set of interactions we would like to finalise
            uint256 numInteractions = interactionsForThisExpiry.length;
            while (numInteractions != 0) {
                // use the middle interaction and shuffle the rest down
                uint256 midInteraction = numInteractions / 2;
                Interaction memory currentInteraction = interactionsForThisExpiry[midInteraction];
                for (uint256 i = midInteraction + 1; i < numInteractions; i++) {
                    interactionsForThisExpiry[i - 1] = interactionsForThisExpiry[i];
                }
                numInteractions--;
                // now finalise this interaction
                Balances memory balancesBefore = _getBalances(currentInteraction, address(elementBridge));
                (uint256 outputValueA, uint256 outputValueB, bool interactionCompleted) = _callElementFinalise(
                    currentInteraction
                );
                assertEq(interactionCompleted, true);
                assertEq(outputValueB, 0);
                assertGt(outputValueA, currentInteraction.depositAmount);
                Balances memory balancesAfter = _getBalances(currentInteraction, address(elementBridge));
                if (bridgeBalanceByTranche[currentInteraction.tranche.trancheAddress] == 0) {
                    uint256 balanceMovedToBridge = balancesAfter.startingAsset - balancesBefore.startingAsset;
                    uint256 totalDeposit = 15 * quantities[currentInteraction.tranche.asset];
                    assertGt(balanceMovedToBridge, totalDeposit);
                    bridgeBalanceByTranche[currentInteraction.tranche.trancheAddress] = balanceMovedToBridge;
                }
                // accumulate the amount received by asset
                totalReceiptByTranche[currentInteraction.tranche.trancheAddress] += outputValueA;
                currentInteraction.outputValue = outputValueA;
            }
        }

        // now verify that each interaction received the same proportion of the output as it gave in deposit
        for (uint256 interactionIndex = 0; interactionIndex < interactions.length; interactionIndex++) {
            Interaction memory interaction = interactions[interactionIndex];
            uint256 percentOfDeposit = (interaction.depositAmount * 100) / (15 * quantities[interaction.tranche.asset]);
            uint256 totalReceipt = totalReceiptByTranche[interaction.tranche.trancheAddress];
            uint256 percentOfReceipt = (interaction.outputValue * 100) / totalReceipt;
            int256 diff = int256(percentOfDeposit) - int256(percentOfReceipt);
            uint256 absDiff = diff >= 0 ? uint256(diff) : uint256(-diff);
            assertLt(absDiff, 2);
        }

        // verify rollup and bridge contract token quantities
        for (uint256 assetIndex = 0; assetIndex < assets.length; assetIndex++) {
            string storage asset = assets[assetIndex];
            uint256 depositAmount = quantities[asset];
            TrancheConfig[] storage configs = trancheConfigs[asset];
            uint256 totalDeposited = depositAmount * configs.length;
            uint256 assetInBridge = tokens[asset].balanceOf(address(elementBridge));
            assertGt(assetInBridge, totalDeposited);
            for (uint256 trancheIndex = 0; trancheIndex < configs.length; trancheIndex++) {
                assertZeroBalance(address(elementBridge), configs[trancheIndex].trancheAddress);
            }
        }
    }

    function testMultipleInteractionsAreFinalisedOnConvert() public {
        // need to increase the gaslimit for the bridge to finalise
        rollupProcessor.setBridgeGasLimit(address(elementBridge), 960000);
        setupAssetPools('DAI');
        setupAssetPools('USDC');
        string memory asset = 'USDC';
        uint256 usdcDepositAmount = quantities[asset];
        TrancheConfig storage config = trancheConfigs[asset][0];
        uint256 numUsdcInteractions = 5;
        uint8[5] memory depositMultipliers = [1, 2, 3, 4, 5];
        uint256 nonce = 1;
        Interaction[] memory interactions = new Interaction[](numUsdcInteractions);
        _increaseTokenBalance(asset, address(rollupProcessor), usdcDepositAmount * 15);
        for (uint256 i = 0; i < numUsdcInteractions; i++) {
            Interaction memory interaction = Interaction(config, usdcDepositAmount * depositMultipliers[i], nonce, 0);
            interactions[nonce - 1] = interaction;
            {
                (uint256 outputValueA, uint256 outputValueB, bool isAsync) = _callRollupConvert(asset, interaction);
                assertEq(isAsync, true);
                assertEq(outputValueA, 0);
                assertEq(outputValueB, 0);
            }
            nonce++;
        }

        vm.warp(config.expiry + 1);
        asset = 'DAI';
        uint256 daiDepositAmount = quantities[asset];
        config = trancheConfigs[asset][1];
        Interaction memory daiInteraction = Interaction(config, daiDepositAmount, nonce, 0);
        _increaseTokenBalance(asset, address(rollupProcessor), daiDepositAmount);
        // we expect 5 Finalise events to be emitted but we can't test the data values
        for (uint256 i = 0; i < numUsdcInteractions; i++) {
            vm.expectEmit(false, false, false, false);
            emit LogFinalise(1 + i, true, '', 0);
        }
        {
            (uint256 outputValueA, uint256 outputValueB, bool isAsync) = _callRollupConvert(asset, daiInteraction);
            assertEq(isAsync, true);
            assertEq(outputValueA, 0);
            assertEq(outputValueB, 0);
        }
        // this will get the balances for USDC
        Balances memory balancesRollupAfter = _getBalances(interactions[0], address(rollupProcessor));
        Balances memory balancesBridgeAfter = _getBalances(interactions[0], address(elementBridge));
        // the bridge's balance of the tranche token should now be 0
        assertEq(balancesRollupAfter.bridgeTranche, 0);
        // the bridge's balance of USDC should be 0
        assertEq(balancesBridgeAfter.startingAsset, 0);
        // the rollup contract's balance of USDC should now be greater than the original amount deposited
        assertGt(balancesRollupAfter.startingAsset, usdcDepositAmount * numUsdcInteractions);

        // now verify that each interaction received the same proportion of the output as it gave in deposit
        for (uint256 interactionIndex = 0; interactionIndex < interactions.length; interactionIndex++) {
            Interaction memory interaction = interactions[interactionIndex];
            uint256 percentOfDeposit = (interaction.depositAmount * 100) / (15 * quantities[interaction.tranche.asset]);
            uint256 totalReceipt = balancesRollupAfter.startingAsset;
            (bool finalised, uint256 interactionOutputValue) = rollupProcessor.getDefiResult(interaction.nonce);
            assertWithinOnePercentagePoint(interactionOutputValue, totalReceipt, percentOfDeposit);
            assertEq(finalised, true);
        }
    }

    function testMultipleInteractionsFailToFinaliseIfInsufficientBalance() public {
        addTrancheConfig(
            'EURSCRV',
            0x2A8f5649DE50462fF9699Ccc75A2Fb0b53447503,
            0x6AC02eCD0c2A23B11f9AFb3b3Aaf237169475cac,
            1644604852
        );
        setupAssetPools('DAI');
        setupAssetPools('EURSCRV');
        string memory asset = 'EURSCRV';
        uint256 eurDepositAmount = quantities[asset];
        TrancheConfig storage config = trancheConfigs[asset][0];
        uint256 numEurInteractions = 5;
        uint8[5] memory depositMultipliers = [1, 2, 3, 4, 5];
        uint256 nonce = 1;
        Interaction[] memory interactions = new Interaction[](numEurInteractions);
        _increaseTokenBalance(asset, address(rollupProcessor), eurDepositAmount * 15);
        for (uint256 i = 0; i < numEurInteractions; i++) {
            Interaction memory interaction = Interaction(config, eurDepositAmount * depositMultipliers[i], nonce, 0);
            interactions[nonce - 1] = interaction;
            {
                (uint256 outputValueA, uint256 outputValueB, bool isAsync) = _callRollupConvert(asset, interaction);
                assertEq(isAsync, true);
                assertEq(outputValueA, 0);
                assertEq(outputValueB, 0);
            }
            nonce++;
        }
        Balances memory balancesBridgeAfterConvert = _getBalances(interactions[0], address(elementBridge));

        vm.warp(config.expiry + 1);
        asset = 'DAI';
        uint256 daiDepositAmount = quantities[asset];
        config = trancheConfigs[asset][1];
        Interaction memory daiInteraction = Interaction(config, daiDepositAmount, nonce, 0);
        _increaseTokenBalance(asset, address(rollupProcessor), daiDepositAmount);
        // the next call wo convert will attempt to finalise the EUR tranche above. But they will fail as there is insufficient balance in the yearn vault
        // we expect 5 Finalise events to be emitted but we can't test the data values
        for (uint256 i = 0; i < numEurInteractions; i++) {
            vm.expectEmit(false, false, false, false);
            emit LogFinalise(1 + i, true, '', 0);
        }
        {
            (uint256 outputValueA, uint256 outputValueB, bool isAsync) = _callRollupConvert(asset, daiInteraction);
            assertEq(isAsync, true);
            assertEq(outputValueA, 0);
            assertEq(outputValueB, 0);
        }
        // this will get the balances for EUR
        Balances memory balancesBridgeAfterFinalise = _getBalances(interactions[0], address(elementBridge));
        // the bridge's balance of the tranche token should now be the same as after the initial calls to convert
        assertEq(balancesBridgeAfterFinalise.bridgeTranche, balancesBridgeAfterConvert.bridgeTranche);
        // the bridge's balance of EUR should be 0
        assertEq(balancesBridgeAfterFinalise.startingAsset, 0);

        // having previously failed, interactions can be finalised directly
        uint256 totalReceived = 0;
        for (uint256 i = 0; i < numEurInteractions; i++) {
            Interaction memory interaction = interactions[i];
            Balances memory balancesRollupBeforeManualFinalise = _getBalances(
                interactions[i],
                address(rollupProcessor)
            );
            Balances memory balancesBridgeBeforeManualFinalise = _getBalances(interactions[i], address(elementBridge));
            bool interactionCompleted = rollupProcessor.processAsyncDefiInteraction(interaction.nonce);
            assertEq(interactionCompleted, true);
            Balances memory balancesRollupAfterManualFinalise = _getBalances(interactions[i], address(rollupProcessor));
            Balances memory balancesBridgeAfterManualFinalise = _getBalances(interactions[i], address(elementBridge));
            uint256 outputValue = balancesRollupAfterManualFinalise.startingAsset -
                balancesRollupBeforeManualFinalise.startingAsset;
            totalReceived += outputValue;
            assertGt(outputValue, 0);
            assertEq(balancesBridgeAfterManualFinalise.bridgeTranche, 0);
            assertEq(
                balancesBridgeBeforeManualFinalise.bridgeTranche,
                i == 0 ? balancesBridgeAfterConvert.bridgeTranche : 0
            );
        }
        assertGt(totalReceived, eurDepositAmount * 15);
        Balances memory rollupBalancesEnd = _getBalances(interactions[0], address(rollupProcessor));
        Balances memory bridgeBalancesEnd = _getBalances(interactions[0], address(elementBridge));
        assertEq(rollupBalancesEnd.startingAsset, totalReceived);
        assertEq(bridgeBalancesEnd.bridgeTranche, 0);
        assertEq(bridgeBalancesEnd.startingAsset, 0);
    }

    function testCanFinaliseAllInteractionsOnConvert() public {
        // set the gas limit high as we want all of our interactions to finalise
        rollupProcessor.setBridgeGasLimit(address(elementBridge), 900000);
        setupAllPools();
        uint256 numInteractionsPerTranche = 5;
        uint8[5] memory depositMultipliers = [1, 2, 3, 4, 5];
        Interaction[] memory interactions = new Interaction[]((numTranches - 1) * numInteractionsPerTranche);
        uint256 nonce = 1;
        for (uint256 assetIndex = 0; assetIndex < assets.length; assetIndex++) {
            string storage asset = assets[assetIndex];
            uint256 depositAmount = quantities[asset];
            TrancheConfig[] storage configs = trancheConfigs[asset];
            _increaseTokenBalance(asset, address(rollupProcessor), depositAmount * configs.length * 15);
            for (uint256 configIndex = 0; configIndex < configs.length; configIndex++) {
                TrancheConfig storage config = configs[configIndex];
                if (config.expiry >= expiries[expiries.length - 1]) {
                    continue;
                }
                for (uint256 interactionCount = 0; interactionCount < numInteractionsPerTranche; interactionCount++) {
                    Interaction memory interaction = Interaction(
                        config,
                        depositAmount * depositMultipliers[interactionCount],
                        nonce,
                        0
                    );
                    interactions[nonce - 1] = interaction;
                    Balances memory balancesBefore = _getBalances(interaction, address(rollupProcessor));
                    (uint256 outputValueA, uint256 outputValueB, bool isAsync) = _callRollupConvert(asset, interaction);
                    assertEq(isAsync, true);
                    assertEq(outputValueA, 0);
                    assertEq(outputValueB, 0);
                    Balances memory balancesAfter = _getBalances(interaction, address(rollupProcessor));
                    assertEq(
                        balancesBefore.startingAsset - balancesAfter.startingAsset,
                        balancesAfter.balancerAsset - balancesBefore.balancerAsset
                    );
                    assertEq(
                        balancesBefore.balancerTranche - balancesAfter.balancerTranche,
                        balancesAfter.bridgeTranche - balancesBefore.bridgeTranche
                    );
                    // accumulate the tranche tokens collected by the bridge contract
                    bridgeBalanceByTranche[config.trancheAddress] +=
                        balancesAfter.bridgeTranche -
                        balancesBefore.bridgeTranche;
                    nonce++;
                }
            }
        }
        vm.warp(expiries[expiries.length - 2] + 1);
        for (uint256 trancheCount = 0; trancheCount < numTranches; trancheCount++) {
            string memory asset = 'DAI';
            uint256 daiDepositAmount = quantities[asset];
            TrancheConfig storage config = trancheConfigs[asset][1];
            Interaction memory daiInteraction = Interaction(config, daiDepositAmount, nonce, 0);
            _increaseTokenBalance(asset, address(rollupProcessor), daiDepositAmount);
            (uint256 outputValueA, uint256 outputValueB, bool isAsync) = _callRollupConvert(asset, daiInteraction);
            assertEq(isAsync, true);
            assertEq(outputValueA, 0);
            assertEq(outputValueB, 0);
            nonce++;
        }

        // verify rollup and bridge contract token quantities
        for (uint256 assetIndex = 0; assetIndex < assets.length; assetIndex++) {
            string storage asset = assets[assetIndex];
            uint256 depositAmount = quantities[asset];
            TrancheConfig[] storage configs = trancheConfigs[asset];
            uint256 totalDeposited = depositAmount * (configs.length * 15);
            uint256 rollupBalance = tokens[asset].balanceOf(address(rollupProcessor));
            assertGt(rollupBalance, totalDeposited);
            assertZeroBalance(address(elementBridge), address(tokens[asset]));
            for (uint256 trancheIndex = 0; trancheIndex < configs.length; trancheIndex++) {
                // the second dai tranche hasn't been finalised so don't test this
                if (trancheIndex == 1 && keccak256(bytes(asset)) == keccak256(bytes('DAI'))) {
                    continue;
                }
                assertZeroBalance(address(elementBridge), configs[trancheIndex].trancheAddress);
            }
        }

        // now verify that each interaction received the same proportion of the output as it gave in deposit
        for (uint256 interactionIndex = 0; interactionIndex < interactions.length; interactionIndex++) {
            Interaction memory interaction = interactions[interactionIndex];
            uint256 percentOfDeposit = (interaction.depositAmount * 100) / (15 * quantities[interaction.tranche.asset]);
            // this is the amount of tranche tokens collected by the bridge contract. These should have been withdrawn pretty much one for one into the end asset
            uint256 totalReceipt = bridgeBalanceByTranche[interaction.tranche.trancheAddress];
            (bool finalised, uint256 interactionOutputValue) = rollupProcessor.getDefiResult(interaction.nonce);
            assertWithinOnePercentagePoint(interactionOutputValue, totalReceipt, percentOfDeposit);
            assertEq(finalised, true);
        }
    }

    function testCanFinaliseInteractionsAsTimeProgresses() public {
        // set the gas limit high as we want all of our interactions to finalise
        rollupProcessor.setBridgeGasLimit(address(elementBridge), 2000000);
        setupAllPools();
        uint256 numInteractionsPerTranche = 5;
        uint256 numTranchesPerBatch = 5;
        uint8[5] memory depositMultipliers = [1, 2, 3, 4, 5];
        Interaction[] memory interactions = new Interaction[]((numTranches - 1) * numInteractionsPerTranche);
        uint256 nonce = 1;
        for (uint256 assetIndex = 0; assetIndex < assets.length; assetIndex++) {
            string storage asset = assets[assetIndex];
            uint256 depositAmount = quantities[asset];
            TrancheConfig[] storage configs = trancheConfigs[asset];
            _increaseTokenBalance(asset, address(rollupProcessor), depositAmount * configs.length * 15);
        }

        // deposit into the the first batch of expiries
        // we do this by looping over everything but only selecting the tranches that have their expiry in the correct range
        for (uint256 assetIndex = 0; assetIndex < assets.length; assetIndex++) {
            string storage asset = assets[assetIndex];
            uint256 depositAmount = quantities[asset];
            TrancheConfig[] storage configs = trancheConfigs[asset];
            for (uint256 configIndex = 0; configIndex < configs.length; configIndex++) {
                TrancheConfig storage config = configs[configIndex];
                if (config.expiry > expiries[numTranchesPerBatch - 1]) {
                    continue;
                }
                for (uint256 interactionCount = 0; interactionCount < numInteractionsPerTranche; interactionCount++) {
                    Interaction memory interaction = Interaction(
                        config,
                        depositAmount * depositMultipliers[interactionCount],
                        nonce,
                        0
                    );
                    interactions[nonce - 1] = interaction;
                    Balances memory balancesBefore = _getBalances(interaction, address(rollupProcessor));
                    (uint256 outputValueA, uint256 outputValueB, bool isAsync) = _callRollupConvert(asset, interaction);
                    assertEq(isAsync, true);
                    assertEq(outputValueA, 0);
                    assertEq(outputValueB, 0);
                    Balances memory balancesAfter = _getBalances(interaction, address(rollupProcessor));
                    assertEq(
                        balancesBefore.startingAsset - balancesAfter.startingAsset,
                        balancesAfter.balancerAsset - balancesBefore.balancerAsset
                    );
                    assertEq(
                        balancesBefore.balancerTranche - balancesAfter.balancerTranche,
                        balancesAfter.bridgeTranche - balancesBefore.bridgeTranche
                    );
                    // accumulate the tranche tokens collected by the bridge contract
                    bridgeBalanceByTranche[config.trancheAddress] +=
                        balancesAfter.bridgeTranche -
                        balancesBefore.bridgeTranche;
                    nonce++;
                }
            }
        }
        // now fast forward time to just after the end of the first batch
        vm.warp(expiries[numTranchesPerBatch - 1] + 1);

        // deposit into the the second batch of expiries
        // we do this by looping over everything but only selecting the tranches that have their expiry in the correct range
        // this should finalise the first batch of deposits which we can then test afterwards
        for (uint256 assetIndex = 0; assetIndex < assets.length; assetIndex++) {
            string storage asset = assets[assetIndex];
            uint256 depositAmount = quantities[asset];
            TrancheConfig[] storage configs = trancheConfigs[asset];
            for (uint256 configIndex = 0; configIndex < configs.length; configIndex++) {
                TrancheConfig storage config = configs[configIndex];
                if (
                    config.expiry < expiries[numTranchesPerBatch] ||
                    config.expiry > expiries[numTranchesPerBatch * 2 - 1]
                ) {
                    continue;
                }
                for (uint256 interactionCount = 0; interactionCount < numInteractionsPerTranche; interactionCount++) {
                    Interaction memory interaction = Interaction(
                        config,
                        depositAmount * depositMultipliers[interactionCount],
                        nonce,
                        0
                    );
                    interactions[nonce - 1] = interaction;
                    Balances memory balancesBefore = _getBalances(interaction, address(rollupProcessor));
                    (uint256 outputValueA, uint256 outputValueB, bool isAsync) = _callRollupConvert(asset, interaction);
                    assertEq(isAsync, true);
                    assertEq(outputValueA, 0);
                    assertEq(outputValueB, 0);
                    Balances memory balancesAfter = _getBalances(interaction, address(rollupProcessor));
                    assertEq(
                        balancesBefore.balancerTranche - balancesAfter.balancerTranche,
                        balancesAfter.bridgeTranche - balancesBefore.bridgeTranche
                    );
                    // accumulate the tranche tokens collected by the bridge contract
                    bridgeBalanceByTranche[config.trancheAddress] +=
                        balancesAfter.bridgeTranche -
                        balancesBefore.bridgeTranche;
                    nonce++;
                }
            }
        }

        // now verify that the first batch of deposits have been finalised and they produced the correct output
        // the second batch should not be finalised and their output should be 0
        uint256 numInteractionsInFirstBatch = numTranchesPerBatch * numInteractionsPerTranche;
        for (uint256 interactionIndex = 0; interactionIndex < interactions.length; interactionIndex++) {
            Interaction memory interaction = interactions[interactionIndex];
            (bool finalised, uint256 interactionOutputValue) = rollupProcessor.getDefiResult(interaction.nonce);
            if (interactionIndex < numInteractionsInFirstBatch) {
                uint256 percentOfDeposit = (interaction.depositAmount * 100) /
                    (15 * quantities[interaction.tranche.asset]);
                // this is the amount of tranche tokens collected by the bridge contract. These should have been withdrawn pretty much one for one into the end asset
                uint256 totalReceipt = bridgeBalanceByTranche[interaction.tranche.trancheAddress];
                assertWithinOnePercentagePoint(interactionOutputValue, totalReceipt, percentOfDeposit);
                assertEq(finalised, true);
            } else {
                assertEq(finalised, false);
                assertEq(interactionOutputValue, 0);
            }
        }

        // fast forward to the final tranche
        vm.warp(expiries[numTranchesPerBatch * 2 - 1] + 1);

        // make some deposits into the final tranche
        // this should finalise the second batch of deposits
        for (uint256 trancheCount = 0; trancheCount < numTranches; trancheCount++) {
            string memory asset = 'DAI';
            uint256 daiDepositAmount = quantities[asset];
            TrancheConfig storage config = trancheConfigs[asset][1];
            Interaction memory daiInteraction = Interaction(config, daiDepositAmount, nonce, 0);
            _increaseTokenBalance(asset, address(rollupProcessor), daiDepositAmount);
            (uint256 outputValueA, uint256 outputValueB, bool isAsync) = _callRollupConvert(asset, daiInteraction);
            assertEq(isAsync, true);
            assertEq(outputValueA, 0);
            assertEq(outputValueB, 0);
            nonce++;
        }

        //verify rollup and bridge contract token quantities
        for (uint256 assetIndex = 0; assetIndex < assets.length; assetIndex++) {
            string storage asset = assets[assetIndex];
            uint256 depositAmount = quantities[asset];
            TrancheConfig[] storage configs = trancheConfigs[asset];
            uint256 totalDeposited = depositAmount * configs.length * 15;
            uint256 rollupBalance = tokens[asset].balanceOf(address(rollupProcessor));
            assertGt(rollupBalance, totalDeposited);
            assertZeroBalance(address(elementBridge), address(tokens[asset]));
            for (uint256 trancheIndex = 0; trancheIndex < configs.length; trancheIndex++) {
                // the second dai tranche hasn't been finalised so don't test this
                if (trancheIndex == 1 && keccak256(bytes(asset)) == keccak256(bytes('DAI'))) {
                    continue;
                }
                assertZeroBalance(address(elementBridge), configs[trancheIndex].trancheAddress);
            }
        }

        // now verify that each interaction received the same proportion of the output as it gave in deposit
        // for the first batch, this is a repeat of the check we did earlier but that's ok
        for (uint256 interactionIndex = 0; interactionIndex < interactions.length; interactionIndex++) {
            Interaction memory interaction = interactions[interactionIndex];
            uint256 percentOfDeposit = (interaction.depositAmount * 100) / (15 * quantities[interaction.tranche.asset]);
            // this is the amount of tranche tokens collected by the bridge contract. These should have been withdrawn pretty much one for one into the end asset
            uint256 totalReceipt = bridgeBalanceByTranche[interaction.tranche.trancheAddress];
            (bool finalised, uint256 interactionOutputValue) = rollupProcessor.getDefiResult(interaction.nonce);
            assertWithinOnePercentagePoint(interactionOutputValue, totalReceipt, percentOfDeposit);
            assertEq(finalised, true);
        }
    }

    function testInteractionsFailOnSpeedbump() public {
        addTrancheConfig(
            'EURSCRV',
            0x2A8f5649DE50462fF9699Ccc75A2Fb0b53447503,
            0x6AC02eCD0c2A23B11f9AFb3b3Aaf237169475cac,
            1644604852
        );
        setupAssetPools('DAI');
        setupAssetPools('EURSCRV');
        string memory asset = 'EURSCRV';
        uint256 eurDepositAmount = 1;
        TrancheConfig storage config = trancheConfigs[asset][0];
        uint256 numEurInteractions = 5;
        uint8[5] memory depositMultipliers = [1, 2, 3, 4, 5];
        uint256 nonce = 1;
        Interaction[] memory interactions = new Interaction[](numEurInteractions);
        _increaseTokenBalance(asset, address(rollupProcessor), eurDepositAmount * 15);
        for (uint256 i = 0; i < numEurInteractions; i++) {
            Interaction memory interaction = Interaction(config, eurDepositAmount * depositMultipliers[i], nonce, 0);
            interactions[nonce - 1] = interaction;
            {
                (uint256 outputValueA, uint256 outputValueB, bool isAsync) = _callRollupConvert(asset, interaction);
                assertEq(isAsync, true);
                assertEq(outputValueA, 0);
                assertEq(outputValueB, 0);
            }
            nonce++;
        }
        Balances memory balancesBridgeAfterConvert = _getBalances(interactions[0], address(elementBridge));

        vm.warp(config.expiry + 1);

        // now set the speedbump
        _setSpeedbumpSlot(asset, config.expiry, config.expiry + 1);

        asset = 'DAI';
        uint256 daiDepositAmount = quantities[asset];
        config = trancheConfigs[asset][1];
        Interaction memory daiInteraction = Interaction(config, daiDepositAmount, nonce, 0);
        _increaseTokenBalance(asset, address(rollupProcessor), daiDepositAmount);
        // the next call to convert will attempt to finalise the EUR tranche above. But they will fail as the tranche has the speedbump set
        // we expect 5 Finalise events to be emitted but we can't test the data values
        for (uint256 i = 0; i < numEurInteractions; i++) {
            vm.expectEmit(false, false, false, false);
            emit LogFinalise(1 + i, true, '', 0);
        }
        {
            (uint256 outputValueA, uint256 outputValueB, bool isAsync) = _callRollupConvert(asset, daiInteraction);
            assertEq(isAsync, true);
            assertEq(outputValueA, 0);
            assertEq(outputValueB, 0);
        }
        // this will get the balances for EUR
        Balances memory balancesBridgeAfterFinalise = _getBalances(interactions[0], address(elementBridge));
        // the bridge's balance of the tranche token should now be the same as after the initial calls to convert
        assertEq(balancesBridgeAfterFinalise.bridgeTranche, balancesBridgeAfterConvert.bridgeTranche);
        // the bridge's balance of EUR should be 0
        assertEq(balancesBridgeAfterFinalise.startingAsset, 0);

        // having previously failed, interactions can be finalised directly
        uint256 totalReceived = 0;
        for (uint256 i = 0; i < numEurInteractions; i++) {
            Interaction memory interaction = interactions[i];
            Balances memory balancesRollupBeforeManualFinalise = _getBalances(
                interactions[i],
                address(rollupProcessor)
            );
            Balances memory balancesBridgeBeforeManualFinalise = _getBalances(interactions[i], address(elementBridge));
            bool interactionCompleted = rollupProcessor.processAsyncDefiInteraction(interaction.nonce);
            assertEq(interactionCompleted, true);
            Balances memory balancesRollupAfterManualFinalise = _getBalances(interactions[i], address(rollupProcessor));
            Balances memory balancesBridgeAfterManualFinalise = _getBalances(interactions[i], address(elementBridge));
            uint256 outputValue = balancesRollupAfterManualFinalise.startingAsset -
                balancesRollupBeforeManualFinalise.startingAsset;
            totalReceived += outputValue;
            assertGt(outputValue, 0);
            assertEq(balancesBridgeAfterManualFinalise.bridgeTranche, 0);
            assertEq(
                balancesBridgeBeforeManualFinalise.bridgeTranche,
                i == 0 ? balancesBridgeAfterConvert.bridgeTranche : 0
            );
        }
        assertGt(totalReceived, eurDepositAmount * 15);
        Balances memory rollupBalancesEnd = _getBalances(interactions[0], address(rollupProcessor));
        Balances memory bridgeBalancesEnd = _getBalances(interactions[0], address(elementBridge));
        assertEq(rollupBalancesEnd.startingAsset, totalReceived);
        assertEq(bridgeBalancesEnd.bridgeTranche, 0);
        assertEq(bridgeBalancesEnd.startingAsset, 0);
    }

    function testOnlyFinalisesUpToGasLimit1() public {
        // set the gas limit so that only the first interaction finalises
        rollupProcessor.setBridgeGasLimit(address(elementBridge), 600000);
        setupAssetPools('DAI');
        setupAssetPools('USDC');
        string memory asset = 'USDC';
        uint256 usdcDepositAmount = quantities[asset];
        TrancheConfig storage config = trancheConfigs[asset][0];
        uint256 numUsdcInteractions = 5;
        uint256 nonce = 1;
        Interaction[] memory interactions = new Interaction[](numUsdcInteractions);
        _increaseTokenBalance(asset, address(rollupProcessor), usdcDepositAmount * 5);
        for (uint256 i = 0; i < numUsdcInteractions; i++) {
            Interaction memory interaction = Interaction(config, usdcDepositAmount, nonce, 0);
            interactions[nonce - 1] = interaction;
            {
                (uint256 outputValueA, uint256 outputValueB, bool isAsync) = _callRollupConvert(asset, interaction);
                assertEq(isAsync, true);
                assertEq(outputValueA, 0);
                assertEq(outputValueB, 0);
            }
            nonce++;
        }

        vm.warp(config.expiry + 1);
        asset = 'DAI';
        uint256 daiDepositAmount = quantities[asset];
        config = trancheConfigs[asset][1];
        Interaction memory daiInteraction = Interaction(config, daiDepositAmount, nonce, 0);
        _increaseTokenBalance(asset, address(rollupProcessor), daiDepositAmount);
        // we expect 1 Finalise events to be emitted but we can't test the data values
        vm.expectEmit(false, false, false, true);
        emit LogFinalise(5, true, '', usdcFinaliseGas);
        {
            (uint256 outputValueA, uint256 outputValueB, bool isAsync) = _callRollupConvert(asset, daiInteraction);
            assertEq(isAsync, true);
            assertEq(outputValueA, 0);
            assertEq(outputValueB, 0);
        }
        // this will get the balances for USDC
        Balances memory balancesRollupAfter = _getBalances(interactions[0], address(rollupProcessor));
        Balances memory balancesBridgeAfter = _getBalances(interactions[0], address(elementBridge));
        // the bridge's balance of the tranche token should be 0
        assertEq(balancesRollupAfter.bridgeTranche, 0);
        // the bridge's balance of USDC should be greater than zero
        assertGt(balancesBridgeAfter.startingAsset, 0);
        // the rollup contract's balance of USDC should now be greater than the amount of 1 deposit but less than the amount of 2
        assertGt(balancesRollupAfter.startingAsset, usdcDepositAmount);
        assertLt(balancesRollupAfter.startingAsset, usdcDepositAmount * 2);
        // rollup balance of asset should be 20%
        assertWithinOnePercentagePoint(
            balancesRollupAfter.startingAsset,
            balancesRollupAfter.startingAsset + balancesBridgeAfter.startingAsset,
            20
        );

        for (uint256 i = 0; i < numUsdcInteractions; i++) {
            (bool finalised, uint256 outputValueA) = rollupProcessor.getDefiResult(numUsdcInteractions - i);
            assertEq(finalised, i == 0);
            assertEq(outputValueA, i == 0 ? balancesRollupAfter.startingAsset : 0);
        }
    }

    function testOnlyFinalisesUpToGasLimit2() public {
        // set the gas limit so that only the first 2 interactions finalise
        rollupProcessor.setBridgeGasLimit(address(elementBridge), 670000);
        setupAssetPools('DAI');
        setupAssetPools('USDC');
        string memory asset = 'USDC';
        uint256 usdcDepositAmount = quantities[asset];
        TrancheConfig storage config = trancheConfigs[asset][0];
        uint256 numUsdcInteractions = 5;
        uint256 nonce = 1;
        Interaction[] memory interactions = new Interaction[](numUsdcInteractions);
        _increaseTokenBalance(asset, address(rollupProcessor), usdcDepositAmount * 5);
        for (uint256 i = 0; i < numUsdcInteractions; i++) {
            Interaction memory interaction = Interaction(config, usdcDepositAmount, nonce, 0);
            interactions[nonce - 1] = interaction;
            {
                (uint256 outputValueA, uint256 outputValueB, bool isAsync) = _callRollupConvert(asset, interaction);
                assertEq(isAsync, true);
                assertEq(outputValueA, 0);
                assertEq(outputValueB, 0);
            }
            nonce++;
        }

        vm.warp(config.expiry + 1);
        asset = 'DAI';
        uint256 daiDepositAmount = quantities[asset];
        config = trancheConfigs[asset][1];
        Interaction memory daiInteraction = Interaction(config, daiDepositAmount, nonce, 0);
        _increaseTokenBalance(asset, address(rollupProcessor), daiDepositAmount);
        // we expect 2 Finalise events to be emitted but we can't test the data values
        uint256 numExpectedFinalisedInteractions = 2;
        vm.expectEmit(false, false, false, false);
        emit LogFinalise(5, true, '', 0);
        emit LogFinalise(4, true, '', 0);
        {
            (uint256 outputValueA, uint256 outputValueB, bool isAsync) = _callRollupConvert(asset, daiInteraction);
            assertEq(isAsync, true);
            assertEq(outputValueA, 0);
            assertEq(outputValueB, 0);
        }
        // this will get the balances for USDC
        Balances memory balancesRollupAfter = _getBalances(interactions[0], address(rollupProcessor));
        Balances memory balancesBridgeAfter = _getBalances(interactions[0], address(elementBridge));
        // the bridge's balance of the tranche token should be 0
        assertEq(balancesRollupAfter.bridgeTranche, 0);
        // the bridge's balance of USDC should be greater than zero
        assertGt(balancesBridgeAfter.startingAsset, 0);
        // the rollup contract's balance of USDC should now be greater than the amount of 2 deposit but less than the amount of 3
        assertGt(balancesRollupAfter.startingAsset, usdcDepositAmount * numExpectedFinalisedInteractions);
        assertLt(balancesRollupAfter.startingAsset, usdcDepositAmount * (numExpectedFinalisedInteractions + 1));
        // rollup balance of asset should be 20% for each finalised interaction
        assertWithinOnePercentagePoint(
            balancesRollupAfter.startingAsset,
            balancesRollupAfter.startingAsset + balancesBridgeAfter.startingAsset,
            numExpectedFinalisedInteractions * 20
        );

        for (uint256 i = 0; i < numUsdcInteractions; i++) {
            (bool finalised, uint256 outputValueA) = rollupProcessor.getDefiResult(numUsdcInteractions - i);
            assertEq(finalised, i < numExpectedFinalisedInteractions);
            if (i < numExpectedFinalisedInteractions) {
                assertWithinOnePercentagePoint(
                    outputValueA,
                    balancesRollupAfter.startingAsset + balancesBridgeAfter.startingAsset,
                    20
                );
            } else {
                assertEq(outputValueA, 0);
            }
        }
    }

    function testOnlyFinalisesUpToGasLimit3() public {
        // set the gas limit so that only the first 3 interactions finalise
        rollupProcessor.setBridgeGasLimit(address(elementBridge), 800000);
        setupAssetPools('DAI');
        setupAssetPools('USDC');
        string memory asset = 'USDC';
        uint256 usdcDepositAmount = quantities[asset];
        TrancheConfig storage config = trancheConfigs[asset][0];
        uint256 numUsdcInteractions = 5;
        uint256 nonce = 1;
        Interaction[] memory interactions = new Interaction[](numUsdcInteractions);
        _increaseTokenBalance(asset, address(rollupProcessor), usdcDepositAmount * 5);
        for (uint256 i = 0; i < numUsdcInteractions; i++) {
            Interaction memory interaction = Interaction(config, usdcDepositAmount, nonce, 0);
            interactions[nonce - 1] = interaction;
            {
                (uint256 outputValueA, uint256 outputValueB, bool isAsync) = _callRollupConvert(asset, interaction);
                assertEq(isAsync, true);
                assertEq(outputValueA, 0);
                assertEq(outputValueB, 0);
            }
            nonce++;
        }

        vm.warp(config.expiry + 1);
        asset = 'DAI';
        uint256 daiDepositAmount = quantities[asset];
        config = trancheConfigs[asset][1];
        Interaction memory daiInteraction = Interaction(config, daiDepositAmount, nonce, 0);
        _increaseTokenBalance(asset, address(rollupProcessor), daiDepositAmount);
        // we expect 3 Finalise events to be emitted but we can't test the data values
        uint256 numExpectedFinalisedInteractions = 3;
        vm.expectEmit(false, false, false, false);
        emit LogFinalise(5, true, '', 0);
        emit LogFinalise(4, true, '', 0);
        emit LogFinalise(3, true, '', 0);
        {
            (uint256 outputValueA, uint256 outputValueB, bool isAsync) = _callRollupConvert(asset, daiInteraction);
            assertEq(isAsync, true);
            assertEq(outputValueA, 0);
            assertEq(outputValueB, 0);
        }
        // this will get the balances for USDC
        Balances memory balancesRollupAfter = _getBalances(interactions[0], address(rollupProcessor));
        Balances memory balancesBridgeAfter = _getBalances(interactions[0], address(elementBridge));
        // the bridge's balance of the tranche token should be 0
        assertEq(balancesRollupAfter.bridgeTranche, 0);
        // the bridge's balance of USDC should be greater than zero
        assertGt(balancesBridgeAfter.startingAsset, 0);
        // the rollup contract's balance of USDC should now be greater than the amount of 3 deposit but less than the amount of 4
        assertGt(balancesRollupAfter.startingAsset, usdcDepositAmount * numExpectedFinalisedInteractions);
        assertLt(balancesRollupAfter.startingAsset, usdcDepositAmount * (numExpectedFinalisedInteractions + 1));
        // rollup balance of asset should be 20% for each finalised interaction
        assertWithinOnePercentagePoint(
            balancesRollupAfter.startingAsset,
            balancesRollupAfter.startingAsset + balancesBridgeAfter.startingAsset,
            numExpectedFinalisedInteractions * 20
        );

        for (uint256 i = 0; i < numUsdcInteractions; i++) {
            (bool finalised, uint256 outputValueA) = rollupProcessor.getDefiResult(numUsdcInteractions - i);
            assertEq(finalised, i < numExpectedFinalisedInteractions);
            if (i < numExpectedFinalisedInteractions) {
                assertWithinOnePercentagePoint(
                    outputValueA,
                    balancesRollupAfter.startingAsset + balancesBridgeAfter.startingAsset,
                    20
                );
            } else {
                assertEq(outputValueA, 0);
            }
        }
    }

    function testRedemptionFailsIfNotEnoughGas() public {
        // set the gas limit so that the redemption is attempted but fails
        rollupProcessor.setBridgeGasLimit(address(elementBridge), 350000);
        setupAssetPools('DAI');
        setupAssetPools('USDC');
        string memory asset = 'USDC';
        uint256 usdcDepositAmount = quantities[asset];
        TrancheConfig storage config = trancheConfigs[asset][0];
        uint256 numUsdcInteractions = 5;
        uint8[5] memory depositMultipliers = [1, 1, 1, 1, 1];
        uint256 nonce = 1;
        Interaction[] memory interactions = new Interaction[](numUsdcInteractions);
        _increaseTokenBalance(asset, address(rollupProcessor), usdcDepositAmount * 5);
        for (uint256 i = 0; i < numUsdcInteractions; i++) {
            Interaction memory interaction = Interaction(config, usdcDepositAmount * depositMultipliers[i], nonce, 0);
            interactions[nonce - 1] = interaction;
            {
                (uint256 outputValueA, uint256 outputValueB, bool isAsync) = _callRollupConvert(asset, interaction);
                assertEq(isAsync, true);
                assertEq(outputValueA, 0);
                assertEq(outputValueB, 0);
            }
            nonce++;
        }

        vm.warp(config.expiry + 1);
        asset = 'DAI';
        uint256 daiDepositAmount = quantities[asset];
        config = trancheConfigs[asset][1];
        Interaction memory daiInteraction = Interaction(config, daiDepositAmount, nonce, 0);
        _increaseTokenBalance(asset, address(rollupProcessor), daiDepositAmount);
        // we expect 0 Finalise events to be emitted
        uint256 numExpectedFinalisedInteractions = 0;
        {
            (uint256 outputValueA, uint256 outputValueB, bool isAsync) = _callRollupConvert(asset, daiInteraction);
            assertEq(isAsync, true);
            assertEq(outputValueA, 0);
            assertEq(outputValueB, 0);
        }
        // this will get the balances for USDC
        Balances memory balancesRollupAfter = _getBalances(interactions[0], address(rollupProcessor));
        Balances memory balancesBridgeAfter = _getBalances(interactions[0], address(elementBridge));
        // the bridge's balance of the tranche token should be greater than 0
        assertGt(balancesRollupAfter.bridgeTranche, 0);
        // the bridge's balance of USDC should be 0
        assertEq(balancesBridgeAfter.startingAsset, 0);
        // the rollup contract's balance of USDC should be 0
        assertEq(balancesRollupAfter.startingAsset, 0);
    }

    function _callElementConvert(string memory asset, Interaction memory interaction)
        internal
        returns (
            uint256 outputValueA,
            uint256 outputValueB,
            bool isAsync
        )
    {
        AztecTypes.AztecAsset memory assetData = AztecTypes.AztecAsset({
            id: 1,
            erc20Address: address(tokens[asset]),
            assetType: AztecTypes.AztecAssetType.ERC20
        });
        vm.prank(address(rollupProcessor));
        (uint256 outputValueALocal, uint256 outputValueBLocal, bool isAsyncLocal) = elementBridge.convert(
            assetData,
            emptyAsset,
            assetData,
            emptyAsset,
            interaction.depositAmount,
            interaction.nonce,
            interaction.tranche.expiry,
            address(0)
        );
        outputValueA = outputValueALocal;
        outputValueB = outputValueBLocal;
        isAsync = isAsyncLocal;
    }

    function _callElementFinalise(Interaction memory interaction)
        internal
        returns (
            uint256 outputValueA,
            uint256 outputValueB,
            bool interactionCompleted
        )
    {
        AztecTypes.AztecAsset memory asset = AztecTypes.AztecAsset({
            id: 1,
            erc20Address: address(tokens[interaction.tranche.asset]),
            assetType: AztecTypes.AztecAssetType.ERC20
        });
        vm.prank(address(rollupProcessor));
        (uint256 outputValueALocal, uint256 outputValueBLocal, bool interactionCompletedLocal) = elementBridge.finalise(
            asset,
            emptyAsset,
            asset,
            emptyAsset,
            interaction.nonce,
            interaction.tranche.expiry
        );
        outputValueA = outputValueALocal;
        outputValueB = outputValueBLocal;
        interactionCompleted = interactionCompletedLocal;
    }

    function _callRollupConvert(string memory asset, Interaction memory interaction)
        internal
        returns (
            uint256 outputValueA,
            uint256 outputValueB,
            bool isAsync
        )
    {
        AztecTypes.AztecAsset memory assetData = AztecTypes.AztecAsset({
            id: 1,
            erc20Address: address(tokens[asset]),
            assetType: AztecTypes.AztecAssetType.ERC20
        });
        uint64 expiry = interaction.tranche.expiry;
        uint256 nonce = interaction.nonce;
        uint256 deposit = interaction.depositAmount;
        vm.prank(address(rollupProcessor));
        (uint256 outputValueALocal, uint256 outputValueBLocal, bool isAsyncLocal) = rollupProcessor.convert(
            address(elementBridge),
            assetData,
            emptyAsset,
            assetData,
            emptyAsset,
            deposit,
            nonce,
            expiry
        );
        outputValueA = outputValueALocal;
        outputValueB = outputValueBLocal;
        isAsync = isAsyncLocal;
    }

    function assertNotEq(address a, address b) internal {
        if (a == b) {
            emit log('Error: a != b not satisfied [address]');
            emit log_named_address('  Expected', b);
            emit log_named_address('    Actual', a);
            fail();
        }
    }

<<<<<<< HEAD
    function assertEq(bool a, bool b) internal {
        if (a != b) {
            emit log('Error: a == b not satisfied [bool]');
            emit log_named_uint('  Expected', boolToUint(b));
            emit log_named_uint('    Actual', boolToUint(a));
            fail();
        }
    }

=======
>>>>>>> ec5c1451
    function boolToUint(bool a) internal pure returns (uint256) {
        return a ? 1 : 0;
    }

    function getBalance(address owner, address erc20) internal view returns (uint256) {
        return IERC20(erc20).balanceOf(owner);
    }

    function assertZeroBalance(address owner, address erc20) internal {
        assertEq(getBalance(owner, erc20), 0);
    }

    function assertNonZeroBalance(address owner, address erc20) internal {
        assertBalanceGt(owner, erc20, 0);
    }

    function assertBalanceGt(
        address owner,
        address erc20,
        uint256 value
    ) internal {
        assertGt(getBalance(owner, erc20), value);
    }

    function assertWithinOnePercentagePoint(
        uint256 quantity,
        uint256 total,
        uint256 targetPercent
    ) internal {
        uint256 percent = (quantity * 100) / total;
        int256 diff = int256(percent) - int256(targetPercent);
        uint256 absDiff = diff >= 0 ? uint256(diff) : uint256(-diff);
        assertLt(absDiff, 2);
    }

    function compareStrings(string memory a, string memory b) public view returns (bool) {
        return (keccak256(abi.encodePacked((a))) == keccak256(abi.encodePacked((b))));
    }

    function _randomAddress() internal view returns (address) {
        return address(uint160(uint256(keccak256(abi.encodePacked(block.timestamp)))));
    }

    function _setTokenBalance(
        string memory asset,
        address account,
        uint256 balance
    ) internal {
        address tokenAddress = address(tokens[asset]);
<<<<<<< HEAD

        vm.store(tokenAddress, slot, bytes32(uint256(balance)));
=======
        deal(tokenAddress, account, balance);
>>>>>>> ec5c1451

        assertEq(tokens[asset].balanceOf(account), balance, 'wrong balance');
    }

    function _increaseTokenBalance(
        string memory asset,
        address account,
        uint256 additionalBalance
    ) internal {
        address tokenAddress = address(tokens[asset]);
        uint256 currentBalance = tokens[asset].balanceOf(account);
        uint256 newBalance = currentBalance + additionalBalance;

<<<<<<< HEAD
        vm.store(tokenAddress, slot, bytes32(uint256(newBalance)));
        assertEq(tokens[asset].balanceOf(account), newBalance, 'wrong balance');
=======
        deal(tokenAddress, account, newBalance);

        assertEq(tokens[asset].balanceOf(account), newBalance, "wrong balance");
>>>>>>> ec5c1451
    }

    function _findSpeedbumpSlot(string memory asset, uint256 expiry) internal returns (bytes32 slot) {
        address trancheAddress = _deriveTranche(asset, expiry);
        uint256 foundSlot = stdStore.target(trancheAddress).sig('speedbump()').find();
        slot = bytes32(foundSlot);
    }

    function _setSpeedbumpSlot(
        string memory asset,
        uint256 expiry,
        uint256 speedbump
    ) internal returns (uint256 newSpeedbump) {
        address trancheAddress = _deriveTranche(asset, expiry);
        bytes32 slot = _findSpeedbumpSlot(asset, expiry);
        vm.store(trancheAddress, slot, bytes32(speedbump));
        return ITranche(trancheAddress).speedbump();
    }

    function _getBalances(Interaction memory interaction, address startingContract)
        internal
        returns (Balances memory balances)
    {
        balances.startingAsset = IERC20(tokens[interaction.tranche.asset]).balanceOf(startingContract);
        balances.bridgeTranche = IERC20(interaction.tranche.trancheAddress).balanceOf(address(elementBridge));
        balances.balancerAsset = IERC20(tokens[interaction.tranche.asset]).balanceOf(balancer);
        balances.balancerTranche = IERC20(interaction.tranche.trancheAddress).balanceOf(balancer);
        return balances;
    }

    function _deriveTranche(string memory asset, uint256 expiry)
        internal
        view
        virtual
        returns (address trancheContract)
    {
        address position = wrappedPositions[asset];
        bytes32 salt = keccak256(abi.encodePacked(position, expiry));
        bytes32 addressBytes = keccak256(abi.encodePacked(bytes1(0xff), trancheFactoryAddress, salt, byteCodeHash));
        trancheContract = address(uint160(uint256(addressBytes)));
    }
}<|MERGE_RESOLUTION|>--- conflicted
+++ resolved
@@ -1,11 +1,7 @@
 // SPDX-License-Identifier: UNLICENSED
 pragma solidity 0.8.10;
 
-<<<<<<< HEAD
-import {Vm} from '../../../lib/forge-std/src/Vm.sol';
-=======
 import "forge-std/Test.sol";
->>>>>>> ec5c1451
 
 import {DefiBridgeProxy} from './../../aztec/DefiBridgeProxy.sol';
 import {RollupProcessor} from './../../aztec/RollupProcessor.sol';
@@ -17,20 +13,9 @@
 import {IWrappedPosition} from '../../bridges/element/interfaces/IWrappedPosition.sol';
 import {MockDeploymentValidator} from './MockDeploymentValidator.sol';
 
-<<<<<<< HEAD
-import {AztecTypes} from './../../aztec/AztecTypes.sol';
-import '../../../lib/forge-std/src/stdlib.sol';
-
-import '../../../lib/ds-test/src/test.sol';
-
-import {console} from '../console.sol';
-
-contract ElementTest is DSTest {
-=======
 import {AztecTypes} from "./../../aztec/AztecTypes.sol";
 
 contract ElementTest is Test {
->>>>>>> ec5c1451
     using stdStorage for StdStorage;
     StdStorage stdStore;
 
@@ -2057,18 +2042,6 @@
         }
     }
 
-<<<<<<< HEAD
-    function assertEq(bool a, bool b) internal {
-        if (a != b) {
-            emit log('Error: a == b not satisfied [bool]');
-            emit log_named_uint('  Expected', boolToUint(b));
-            emit log_named_uint('    Actual', boolToUint(a));
-            fail();
-        }
-    }
-
-=======
->>>>>>> ec5c1451
     function boolToUint(bool a) internal pure returns (uint256) {
         return a ? 1 : 0;
     }
@@ -2118,12 +2091,7 @@
         uint256 balance
     ) internal {
         address tokenAddress = address(tokens[asset]);
-<<<<<<< HEAD
-
-        vm.store(tokenAddress, slot, bytes32(uint256(balance)));
-=======
         deal(tokenAddress, account, balance);
->>>>>>> ec5c1451
 
         assertEq(tokens[asset].balanceOf(account), balance, 'wrong balance');
     }
@@ -2137,14 +2105,9 @@
         uint256 currentBalance = tokens[asset].balanceOf(account);
         uint256 newBalance = currentBalance + additionalBalance;
 
-<<<<<<< HEAD
-        vm.store(tokenAddress, slot, bytes32(uint256(newBalance)));
-        assertEq(tokens[asset].balanceOf(account), newBalance, 'wrong balance');
-=======
         deal(tokenAddress, account, newBalance);
 
         assertEq(tokens[asset].balanceOf(account), newBalance, "wrong balance");
->>>>>>> ec5c1451
     }
 
     function _findSpeedbumpSlot(string memory asset, uint256 expiry) internal returns (bytes32 slot) {
